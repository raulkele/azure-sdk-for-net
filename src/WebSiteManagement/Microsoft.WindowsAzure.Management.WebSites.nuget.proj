--- conflicted
+++ resolved
@@ -5,12 +5,7 @@
     Microsoft.WindowsAzure.Management.WebSites
     -->
     <SdkNuGetPackage Include="Microsoft.WindowsAzure.Management.WebSites">
-<<<<<<< HEAD
-      <PackageVersion>4.1.0</PackageVersion>
-=======
-      <PackageVersion>4.0.1-prerelease</PackageVersion>
->>>>>>> 2e14b117
-
+      <PackageVersion>4.1.0-prerelease</PackageVersion>
       <Folder>$(MSBuildThisFileDirectory)</Folder>
     </SdkNuGetPackage>
   </ItemGroup>

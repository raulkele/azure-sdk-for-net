﻿<Project Sdk="Microsoft.NET.Sdk">
	<!-- Please do not move/edit code below this line -->
	<Import Project="$([MSBuild]::GetPathOfFileAbove('AzSdk.reference.props'))" />
	<!-- Please do not move/edit code below this line -->

	<PropertyGroup>
		<PackageId>Microsoft.Azure.Management.Sql</PackageId>
		<Description>Azure SQL Management SDK library</Description>
		<AssemblyName>Microsoft.Azure.Management.Sql</AssemblyName>
		<Version>1.13.0-preview</Version>
		<PackageTags>Microsoft Azure SQL Management;SQL;SQL Management;</PackageTags>
		<PackageReleaseNotes>
			<![CDATA[
New features:
<<<<<<< HEAD
- Added support for List and Cancel operation on Azure database and elastic pool REST API
=======
- Added more convenient method to rename databases, `Databases.Rename(resourceGroupName, serverName, databaseName, newName)`.
- Added support for Auto-tuning REST API
>>>>>>> bde6487d
      ]]>
		</PackageReleaseNotes>
	</PropertyGroup>
	<PropertyGroup>
		<TargetFrameworks>net452;netstandard1.4</TargetFrameworks>
	</PropertyGroup>

	<!-- Please do not move/edit code below this line -->
	<Import Condition=" Exists('$([MSBuild]::GetPathOfFileAbove(AzSdk.RP.props))') " Project="$([MSBuild]::GetPathOfFileAbove('AzSdk.RP.props'))" />
	<!-- Please do not move/edit code above this line -->
</Project><|MERGE_RESOLUTION|>--- conflicted
+++ resolved
@@ -12,12 +12,9 @@
 		<PackageReleaseNotes>
 			<![CDATA[
 New features:
-<<<<<<< HEAD
 - Added support for List and Cancel operation on Azure database and elastic pool REST API
-=======
 - Added more convenient method to rename databases, `Databases.Rename(resourceGroupName, serverName, databaseName, newName)`.
 - Added support for Auto-tuning REST API
->>>>>>> bde6487d
       ]]>
 		</PackageReleaseNotes>
 	</PropertyGroup>

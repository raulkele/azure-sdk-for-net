--- conflicted
+++ resolved
@@ -218,11 +218,7 @@
             HttpStatusCode _statusCode = _httpResponse.StatusCode;
             cancellationToken.ThrowIfCancellationRequested();
             string _responseContent = null;
-<<<<<<< HEAD
-            if ((int)_statusCode != 201 && (int)_statusCode != 200)
-=======
             if ((int)_statusCode != 200 && (int)_statusCode != 201)
->>>>>>> fbdfe481
             {
                 var ex = new CloudException(string.Format("Operation returned an invalid status code '{0}'", _statusCode));
                 try
@@ -454,11 +450,7 @@
             HttpStatusCode _statusCode = _httpResponse.StatusCode;
             cancellationToken.ThrowIfCancellationRequested();
             string _responseContent = null;
-<<<<<<< HEAD
-            if ((int)_statusCode != 202 && (int)_statusCode != 204 && (int)_statusCode != 200)
-=======
             if ((int)_statusCode != 200 && (int)_statusCode != 202 && (int)_statusCode != 204)
->>>>>>> fbdfe481
             {
                 var ex = new CloudException(string.Format("Operation returned an invalid status code '{0}'", _statusCode));
                 ex.Request = new HttpRequestMessageWrapper(_httpRequest, _requestContent);

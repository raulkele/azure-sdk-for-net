// Copyright (c) Microsoft Corporation. All rights reserved.
// Licensed under the MIT License. See License.txt in the project root for
// license information.
// 
// Code generated by Microsoft (R) AutoRest Code Generator 0.14.0.0
// Changes may cause incorrect behavior and will be lost if the code is
// regenerated.

namespace Microsoft.Azure.Management.Compute
{
    using System;
    using System.Collections;
    using System.Collections.Generic;
    using System.Threading;
    using System.Threading.Tasks;
    using Microsoft.Rest;
    using Microsoft.Rest.Azure;
    using Models;

    public static partial class UsageOperationsExtensions
    {
            /// <summary>
            /// Lists compute usages for a subscription.
            /// </summary>
            /// <param name='operations'>
            /// The operations group for this extension method.
            /// </param>
            /// <param name='location'>
            /// The location upon which resource usage is queried.
            /// </param>
            public static IEnumerable<Usage> List(this IUsageOperations operations, string location)
            {
                return Task.Factory.StartNew(s => ((IUsageOperations)s).ListAsync(location), operations, CancellationToken.None, TaskCreationOptions.None, TaskScheduler.Default).Unwrap().GetAwaiter().GetResult();
            }

            /// <summary>
            /// Lists compute usages for a subscription.
            /// </summary>
            /// <param name='operations'>
            /// The operations group for this extension method.
            /// </param>
            /// <param name='location'>
            /// The location upon which resource usage is queried.
            /// </param>
            /// <param name='cancellationToken'>
            /// The cancellation token.
            /// </param>
            public static async Task<IEnumerable<Usage>> ListAsync( this IUsageOperations operations, string location, CancellationToken cancellationToken = default(CancellationToken))
            {
                using (var _result = await operations.ListWithHttpMessagesAsync(location, null, cancellationToken).ConfigureAwait(false))
                {
                    return _result.Body;
                }
            }

<<<<<<< HEAD
=======
            /// <summary>
            /// Lists compute usages for a subscription.
            /// </summary>
            /// <param name='operations'>
            /// The operations group for this extension method.
            /// </param>
            /// <param name='nextPageLink'>
            /// The NextLink from the previous successful call to List operation.
            /// </param>
            public static IPage<Usage> ListNext(this IUsageOperations operations, string nextPageLink)
            {
                return Task.Factory.StartNew(s => ((IUsageOperations)s).ListNextAsync(nextPageLink), operations, CancellationToken.None, TaskCreationOptions.None, TaskScheduler.Default).Unwrap().GetAwaiter().GetResult();
            }

            /// <summary>
            /// Lists compute usages for a subscription.
            /// </summary>
            /// <param name='operations'>
            /// The operations group for this extension method.
            /// </param>
            /// <param name='nextPageLink'>
            /// The NextLink from the previous successful call to List operation.
            /// </param>
            /// <param name='cancellationToken'>
            /// The cancellation token.
            /// </param>
            public static async Task<IPage<Usage>> ListNextAsync( this IUsageOperations operations, string nextPageLink, CancellationToken cancellationToken = default(CancellationToken))
            {
                using (var _result = await operations.ListNextWithHttpMessagesAsync(nextPageLink, null, cancellationToken).ConfigureAwait(false))
                {
                    return _result.Body;
                }
            }

>>>>>>> c9c5d6e1
    }
}<|MERGE_RESOLUTION|>--- conflicted
+++ resolved
@@ -28,7 +28,7 @@
             /// <param name='location'>
             /// The location upon which resource usage is queried.
             /// </param>
-            public static IEnumerable<Usage> List(this IUsageOperations operations, string location)
+            public static IPage<Usage> List(this IUsageOperations operations, string location)
             {
                 return Task.Factory.StartNew(s => ((IUsageOperations)s).ListAsync(location), operations, CancellationToken.None, TaskCreationOptions.None, TaskScheduler.Default).Unwrap().GetAwaiter().GetResult();
             }
@@ -45,7 +45,7 @@
             /// <param name='cancellationToken'>
             /// The cancellation token.
             /// </param>
-            public static async Task<IEnumerable<Usage>> ListAsync( this IUsageOperations operations, string location, CancellationToken cancellationToken = default(CancellationToken))
+            public static async Task<IPage<Usage>> ListAsync( this IUsageOperations operations, string location, CancellationToken cancellationToken = default(CancellationToken))
             {
                 using (var _result = await operations.ListWithHttpMessagesAsync(location, null, cancellationToken).ConfigureAwait(false))
                 {
@@ -53,8 +53,6 @@
                 }
             }
 
-<<<<<<< HEAD
-=======
             /// <summary>
             /// Lists compute usages for a subscription.
             /// </summary>
@@ -89,6 +87,5 @@
                 }
             }
 
->>>>>>> c9c5d6e1
     }
 }
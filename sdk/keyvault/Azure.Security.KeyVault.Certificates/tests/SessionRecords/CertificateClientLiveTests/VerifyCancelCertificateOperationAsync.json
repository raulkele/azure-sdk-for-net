--- conflicted
+++ resolved
@@ -1,24 +1,15 @@
 {
   "Entries": [
     {
-<<<<<<< HEAD
-      "RequestUri": "https://heathskv.vault.azure.net/certificates/1803119947/create?api-version=7.1-preview",
-=======
       "RequestUri": "https://heathskv.vault.azure.net/certificates/1803119947/create?api-version=7.1",
->>>>>>> 2d11c666
       "RequestMethod": "POST",
       "RequestHeaders": {
         "Accept": "application/json",
         "Content-Type": "application/json",
         "traceparent": "00-9b7cf460f3f43d4f85d64a0c107e4301-6275edc8bedd0044-00",
         "User-Agent": [
-<<<<<<< HEAD
-          "azsdk-net-Security.KeyVault.Certificates/4.0.1-dev.20200214.1",
-          "(.NET Core 4.6.27817.1-preview1; Microsoft Windows 10.0.18363 )"
-=======
-          "azsdk-net-Security.KeyVault.Certificates/4.1.0-dev.20200729.1",
-          "(.NET Core 4.6.29017.01; Microsoft Windows 10.0.19041 )"
->>>>>>> 2d11c666
+          "azsdk-net-Security.KeyVault.Certificates/4.1.0-dev.20200729.1",
+          "(.NET Core 4.6.29017.01; Microsoft Windows 10.0.19041 )"
         ],
         "x-ms-client-request-id": "537d160020a18d07609aff1a8c85d678",
         "x-ms-return-client-request-id": "true"
@@ -50,11 +41,7 @@
       }
     },
     {
-<<<<<<< HEAD
-      "RequestUri": "https://heathskv.vault.azure.net/certificates/1803119947/create?api-version=7.1-preview",
-=======
       "RequestUri": "https://heathskv.vault.azure.net/certificates/1803119947/create?api-version=7.1",
->>>>>>> 2d11c666
       "RequestMethod": "POST",
       "RequestHeaders": {
         "Accept": "application/json",
@@ -63,13 +50,8 @@
         "Content-Type": "application/json",
         "traceparent": "00-9b7cf460f3f43d4f85d64a0c107e4301-6275edc8bedd0044-00",
         "User-Agent": [
-<<<<<<< HEAD
-          "azsdk-net-Security.KeyVault.Certificates/4.0.1-dev.20200214.1",
-          "(.NET Core 4.6.27817.1-preview1; Microsoft Windows 10.0.18363 )"
-=======
-          "azsdk-net-Security.KeyVault.Certificates/4.1.0-dev.20200729.1",
-          "(.NET Core 4.6.29017.01; Microsoft Windows 10.0.19041 )"
->>>>>>> 2d11c666
+          "azsdk-net-Security.KeyVault.Certificates/4.1.0-dev.20200729.1",
+          "(.NET Core 4.6.29017.01; Microsoft Windows 10.0.19041 )"
         ],
         "x-ms-client-request-id": "537d160020a18d07609aff1a8c85d678",
         "x-ms-return-client-request-id": "true"
@@ -108,11 +90,7 @@
         "Content-Type": "application/json; charset=utf-8",
         "Date": "Wed, 29 Jul 2020 23:00:58 GMT",
         "Expires": "-1",
-<<<<<<< HEAD
-        "Location": "https://heathskv.vault.azure.net/certificates/1803119947/pending?api-version=7.1-preview\u0026request_id=8a79b69fa856427fad31ce8b9248ac02",
-=======
         "Location": "https://heathskv.vault.azure.net/certificates/1803119947/pending?api-version=7.1\u0026request_id=267c4e5edea14352955fc99b093721f6",
->>>>>>> 2d11c666
         "Pragma": "no-cache",
         "Retry-After": "10",
         "Strict-Transport-Security": "max-age=31536000;includeSubDomains",
@@ -137,11 +115,7 @@
       }
     },
     {
-<<<<<<< HEAD
-      "RequestUri": "https://heathskv.vault.azure.net/certificates/1803119947/pending?api-version=7.1-preview",
-=======
-      "RequestUri": "https://heathskv.vault.azure.net/certificates/1803119947/pending?api-version=7.1",
->>>>>>> 2d11c666
+      "RequestUri": "https://heathskv.vault.azure.net/certificates/1803119947/pending?api-version=7.1",
       "RequestMethod": "PATCH",
       "RequestHeaders": {
         "Accept": "application/json",
@@ -149,13 +123,8 @@
         "Content-Length": "31",
         "Content-Type": "application/json",
         "User-Agent": [
-<<<<<<< HEAD
-          "azsdk-net-Security.KeyVault.Certificates/4.0.1-dev.20200214.1",
-          "(.NET Core 4.6.27817.1-preview1; Microsoft Windows 10.0.18363 )"
-=======
-          "azsdk-net-Security.KeyVault.Certificates/4.1.0-dev.20200729.1",
-          "(.NET Core 4.6.29017.01; Microsoft Windows 10.0.19041 )"
->>>>>>> 2d11c666
+          "azsdk-net-Security.KeyVault.Certificates/4.1.0-dev.20200729.1",
+          "(.NET Core 4.6.29017.01; Microsoft Windows 10.0.19041 )"
         ],
         "x-ms-client-request-id": "58d170bd1cca9fb9d4a3b7bef2f699be",
         "x-ms-return-client-request-id": "true"
@@ -193,24 +162,15 @@
       }
     },
     {
-<<<<<<< HEAD
-      "RequestUri": "https://heathskv.vault.azure.net/certificates/1803119947/pending?api-version=7.1-preview",
-=======
-      "RequestUri": "https://heathskv.vault.azure.net/certificates/1803119947/pending?api-version=7.1",
->>>>>>> 2d11c666
-      "RequestMethod": "GET",
-      "RequestHeaders": {
-        "Accept": "application/json",
-        "Authorization": "Sanitized",
-        "Content-Type": "application/json",
-        "User-Agent": [
-<<<<<<< HEAD
-          "azsdk-net-Security.KeyVault.Certificates/4.0.1-dev.20200214.1",
-          "(.NET Core 4.6.27817.1-preview1; Microsoft Windows 10.0.18363 )"
-=======
-          "azsdk-net-Security.KeyVault.Certificates/4.1.0-dev.20200729.1",
-          "(.NET Core 4.6.29017.01; Microsoft Windows 10.0.19041 )"
->>>>>>> 2d11c666
+      "RequestUri": "https://heathskv.vault.azure.net/certificates/1803119947/pending?api-version=7.1",
+      "RequestMethod": "GET",
+      "RequestHeaders": {
+        "Accept": "application/json",
+        "Authorization": "Sanitized",
+        "Content-Type": "application/json",
+        "User-Agent": [
+          "azsdk-net-Security.KeyVault.Certificates/4.1.0-dev.20200729.1",
+          "(.NET Core 4.6.29017.01; Microsoft Windows 10.0.19041 )"
         ],
         "x-ms-client-request-id": "13a2d11da91903e0174c82dcbfd9f6a7",
         "x-ms-return-client-request-id": "true"
@@ -247,24 +207,15 @@
       }
     },
     {
-<<<<<<< HEAD
-      "RequestUri": "https://heathskv.vault.azure.net/certificates/1803119947/pending?api-version=7.1-preview",
-=======
-      "RequestUri": "https://heathskv.vault.azure.net/certificates/1803119947/pending?api-version=7.1",
->>>>>>> 2d11c666
-      "RequestMethod": "GET",
-      "RequestHeaders": {
-        "Accept": "application/json",
-        "Authorization": "Sanitized",
-        "Content-Type": "application/json",
-        "User-Agent": [
-<<<<<<< HEAD
-          "azsdk-net-Security.KeyVault.Certificates/4.0.1-dev.20200214.1",
-          "(.NET Core 4.6.27817.1-preview1; Microsoft Windows 10.0.18363 )"
-=======
-          "azsdk-net-Security.KeyVault.Certificates/4.1.0-dev.20200729.1",
-          "(.NET Core 4.6.29017.01; Microsoft Windows 10.0.19041 )"
->>>>>>> 2d11c666
+      "RequestUri": "https://heathskv.vault.azure.net/certificates/1803119947/pending?api-version=7.1",
+      "RequestMethod": "GET",
+      "RequestHeaders": {
+        "Accept": "application/json",
+        "Authorization": "Sanitized",
+        "Content-Type": "application/json",
+        "User-Agent": [
+          "azsdk-net-Security.KeyVault.Certificates/4.1.0-dev.20200729.1",
+          "(.NET Core 4.6.29017.01; Microsoft Windows 10.0.19041 )"
         ],
         "x-ms-client-request-id": "c782612525c9e4805cdd7ffd68489a6a",
         "x-ms-return-client-request-id": "true"
@@ -301,24 +252,15 @@
       }
     },
     {
-<<<<<<< HEAD
-      "RequestUri": "https://heathskv.vault.azure.net/certificates/1803119947/pending?api-version=7.1-preview",
-=======
-      "RequestUri": "https://heathskv.vault.azure.net/certificates/1803119947/pending?api-version=7.1",
->>>>>>> 2d11c666
-      "RequestMethod": "GET",
-      "RequestHeaders": {
-        "Accept": "application/json",
-        "Authorization": "Sanitized",
-        "Content-Type": "application/json",
-        "User-Agent": [
-<<<<<<< HEAD
-          "azsdk-net-Security.KeyVault.Certificates/4.0.1-dev.20200214.1",
-          "(.NET Core 4.6.27817.1-preview1; Microsoft Windows 10.0.18363 )"
-=======
-          "azsdk-net-Security.KeyVault.Certificates/4.1.0-dev.20200729.1",
-          "(.NET Core 4.6.29017.01; Microsoft Windows 10.0.19041 )"
->>>>>>> 2d11c666
+      "RequestUri": "https://heathskv.vault.azure.net/certificates/1803119947/pending?api-version=7.1",
+      "RequestMethod": "GET",
+      "RequestHeaders": {
+        "Accept": "application/json",
+        "Authorization": "Sanitized",
+        "Content-Type": "application/json",
+        "User-Agent": [
+          "azsdk-net-Security.KeyVault.Certificates/4.1.0-dev.20200729.1",
+          "(.NET Core 4.6.29017.01; Microsoft Windows 10.0.19041 )"
         ],
         "x-ms-client-request-id": "bafc4100c2e3145e90ce407e9adde0fa",
         "x-ms-return-client-request-id": "true"
@@ -355,24 +297,15 @@
       }
     },
     {
-<<<<<<< HEAD
-      "RequestUri": "https://heathskv.vault.azure.net/certificates/1803119947/pending?api-version=7.1-preview",
-=======
-      "RequestUri": "https://heathskv.vault.azure.net/certificates/1803119947/pending?api-version=7.1",
->>>>>>> 2d11c666
-      "RequestMethod": "GET",
-      "RequestHeaders": {
-        "Accept": "application/json",
-        "Authorization": "Sanitized",
-        "Content-Type": "application/json",
-        "User-Agent": [
-<<<<<<< HEAD
-          "azsdk-net-Security.KeyVault.Certificates/4.0.1-dev.20200214.1",
-          "(.NET Core 4.6.27817.1-preview1; Microsoft Windows 10.0.18363 )"
-=======
-          "azsdk-net-Security.KeyVault.Certificates/4.1.0-dev.20200729.1",
-          "(.NET Core 4.6.29017.01; Microsoft Windows 10.0.19041 )"
->>>>>>> 2d11c666
+      "RequestUri": "https://heathskv.vault.azure.net/certificates/1803119947/pending?api-version=7.1",
+      "RequestMethod": "GET",
+      "RequestHeaders": {
+        "Accept": "application/json",
+        "Authorization": "Sanitized",
+        "Content-Type": "application/json",
+        "User-Agent": [
+          "azsdk-net-Security.KeyVault.Certificates/4.1.0-dev.20200729.1",
+          "(.NET Core 4.6.29017.01; Microsoft Windows 10.0.19041 )"
         ],
         "x-ms-client-request-id": "909910add274f8f450beb73b2ae39ace",
         "x-ms-return-client-request-id": "true"
@@ -409,24 +342,15 @@
       }
     },
     {
-<<<<<<< HEAD
-      "RequestUri": "https://heathskv.vault.azure.net/certificates/1803119947/pending?api-version=7.1-preview",
-=======
-      "RequestUri": "https://heathskv.vault.azure.net/certificates/1803119947/pending?api-version=7.1",
->>>>>>> 2d11c666
-      "RequestMethod": "GET",
-      "RequestHeaders": {
-        "Accept": "application/json",
-        "Authorization": "Sanitized",
-        "Content-Type": "application/json",
-        "User-Agent": [
-<<<<<<< HEAD
-          "azsdk-net-Security.KeyVault.Certificates/4.0.1-dev.20200214.1",
-          "(.NET Core 4.6.27817.1-preview1; Microsoft Windows 10.0.18363 )"
-=======
-          "azsdk-net-Security.KeyVault.Certificates/4.1.0-dev.20200729.1",
-          "(.NET Core 4.6.29017.01; Microsoft Windows 10.0.19041 )"
->>>>>>> 2d11c666
+      "RequestUri": "https://heathskv.vault.azure.net/certificates/1803119947/pending?api-version=7.1",
+      "RequestMethod": "GET",
+      "RequestHeaders": {
+        "Accept": "application/json",
+        "Authorization": "Sanitized",
+        "Content-Type": "application/json",
+        "User-Agent": [
+          "azsdk-net-Security.KeyVault.Certificates/4.1.0-dev.20200729.1",
+          "(.NET Core 4.6.29017.01; Microsoft Windows 10.0.19041 )"
         ],
         "x-ms-client-request-id": "7ddc18b13cdc62c4036d36fbe4024a7e",
         "x-ms-return-client-request-id": "true"
@@ -463,24 +387,15 @@
       }
     },
     {
-<<<<<<< HEAD
-      "RequestUri": "https://heathskv.vault.azure.net/certificates/1803119947/pending?api-version=7.1-preview",
-=======
-      "RequestUri": "https://heathskv.vault.azure.net/certificates/1803119947/pending?api-version=7.1",
->>>>>>> 2d11c666
-      "RequestMethod": "GET",
-      "RequestHeaders": {
-        "Accept": "application/json",
-        "Authorization": "Sanitized",
-        "Content-Type": "application/json",
-        "User-Agent": [
-<<<<<<< HEAD
-          "azsdk-net-Security.KeyVault.Certificates/4.0.1-dev.20200214.1",
-          "(.NET Core 4.6.27817.1-preview1; Microsoft Windows 10.0.18363 )"
-=======
-          "azsdk-net-Security.KeyVault.Certificates/4.1.0-dev.20200729.1",
-          "(.NET Core 4.6.29017.01; Microsoft Windows 10.0.19041 )"
->>>>>>> 2d11c666
+      "RequestUri": "https://heathskv.vault.azure.net/certificates/1803119947/pending?api-version=7.1",
+      "RequestMethod": "GET",
+      "RequestHeaders": {
+        "Accept": "application/json",
+        "Authorization": "Sanitized",
+        "Content-Type": "application/json",
+        "User-Agent": [
+          "azsdk-net-Security.KeyVault.Certificates/4.1.0-dev.20200729.1",
+          "(.NET Core 4.6.29017.01; Microsoft Windows 10.0.19041 )"
         ],
         "x-ms-client-request-id": "585084fd0aaf2df64c0469240b22eaad",
         "x-ms-return-client-request-id": "true"
@@ -517,24 +432,15 @@
       }
     },
     {
-<<<<<<< HEAD
-      "RequestUri": "https://heathskv.vault.azure.net/certificates/1803119947/pending?api-version=7.1-preview",
-=======
-      "RequestUri": "https://heathskv.vault.azure.net/certificates/1803119947/pending?api-version=7.1",
->>>>>>> 2d11c666
-      "RequestMethod": "GET",
-      "RequestHeaders": {
-        "Accept": "application/json",
-        "Authorization": "Sanitized",
-        "Content-Type": "application/json",
-        "User-Agent": [
-<<<<<<< HEAD
-          "azsdk-net-Security.KeyVault.Certificates/4.0.1-dev.20200214.1",
-          "(.NET Core 4.6.27817.1-preview1; Microsoft Windows 10.0.18363 )"
-=======
-          "azsdk-net-Security.KeyVault.Certificates/4.1.0-dev.20200729.1",
-          "(.NET Core 4.6.29017.01; Microsoft Windows 10.0.19041 )"
->>>>>>> 2d11c666
+      "RequestUri": "https://heathskv.vault.azure.net/certificates/1803119947/pending?api-version=7.1",
+      "RequestMethod": "GET",
+      "RequestHeaders": {
+        "Accept": "application/json",
+        "Authorization": "Sanitized",
+        "Content-Type": "application/json",
+        "User-Agent": [
+          "azsdk-net-Security.KeyVault.Certificates/4.1.0-dev.20200729.1",
+          "(.NET Core 4.6.29017.01; Microsoft Windows 10.0.19041 )"
         ],
         "x-ms-client-request-id": "81cc71336201701d4b368d069bf9134e",
         "x-ms-return-client-request-id": "true"
@@ -543,607 +449,6 @@
       "StatusCode": 200,
       "ResponseHeaders": {
         "Cache-Control": "no-cache",
-<<<<<<< HEAD
-        "Content-Length": "1275",
-        "Content-Type": "application/json; charset=utf-8",
-        "Date": "Sat, 15 Feb 2020 02:42:23 GMT",
-        "Expires": "-1",
-        "Pragma": "no-cache",
-        "Retry-After": "10",
-        "Server": "Microsoft-IIS/10.0",
-        "Strict-Transport-Security": "max-age=31536000;includeSubDomains",
-        "X-AspNet-Version": "4.0.30319",
-        "X-Content-Type-Options": "nosniff",
-        "x-ms-keyvault-network-info": "addr=131.107.147.65;act_addr_fam=InterNetwork;",
-        "x-ms-keyvault-region": "westus",
-        "x-ms-keyvault-service-version": "1.1.0.893",
-        "x-ms-request-id": "0e0574e8-9070-4d5d-a2ad-30ed360e59fd",
-        "X-Powered-By": "ASP.NET"
-      },
-      "ResponseBody": {
-        "id": "https://heathskv.vault.azure.net/certificates/1803119947/pending",
-        "issuer": {
-          "name": "Self"
-        },
-        "csr": "MIICojCCAYoCAQAwEjEQMA4GA1UEAxMHZGVmYXVsdDCCASIwDQYJKoZIhvcNAQEBBQADggEPADCCAQoCggEBALVelas62bl48UylL1TQ6HpmynwOtQrRVxqH1dHXRuw/5riTfTdZGd1C7\u002Bgz9RKME7Vi2A4Zdx3l5V/FG6o0pnlBbb/jRAEEUtn\u002B\u002BMVb889HJcO6NcU2v47ZZOdD6b8oIOA/3bFaFAV17U2vV6dO6Kobv2nfDDvFvPbLPvtjxUK5vblvNCuBpUHR7rVhsUnGr6SP/KiEs6t5CTn5hUf2ZuSFbbt9iDNsNnPf\u002Bw6CtSB1ItyQNxvk3an2D/x8iF\u002B1igZxFKqGjJmEFo9JQlAhd9VszaABFINwgQ3k/LvPsDY\u002BIEak3ExtoRDFKa68Nbod0W99YSt0P3QGZrpRDrXjYy0CAwEAAaBLMEkGCSqGSIb3DQEJDjE8MDowDgYDVR0PAQH/BAQDAgG\u002BMB0GA1UdJQQWMBQGCCsGAQUFBwMBBggrBgEFBQcDAjAJBgNVHRMEAjAAMA0GCSqGSIb3DQEBCwUAA4IBAQBKIEu4bp8uDLHV8qiuQXy59Z3zXYh6f9EKeX8H3Nkvb6Tiw9brT\u002BtNTGb8BDLj9mX1fe\u002BceViZvut9DcZio6HvVvqhAHZ5v\u002BcP2D9woRpwzi1YK0BWKbUFDrJ3nk5GAm8IQaLm9807juM7R9EvmFKY3pjTLDOV9OjLvdWe0rH9GjTAv7A20BZ5FuvqV/vlvOmmPNm\u002BqkQ4FpqrTpiCiVg05Lo75XZ5x1kJ4ZiNei8b0GjqZB7iolzQN9TiG/k3vbSWoyVIVkgW7nqCH7Pm/FQXrWY9jA3CN84TxvJwf6DfRA4gNFehNceb1VY6vu0wlZR8XD6atL7e7PHRd2jbVCSK",
-        "cancellation_requested": true,
-        "status": "inProgress",
-        "status_details": "Pending certificate created. Certificate request is in progress. This may take some time based on the issuer provider. Please check again later.",
-        "request_id": "8a79b69fa856427fad31ce8b9248ac02"
-      }
-    },
-    {
-      "RequestUri": "https://heathskv.vault.azure.net/certificates/1803119947/pending?api-version=7.1-preview",
-      "RequestMethod": "GET",
-      "RequestHeaders": {
-        "Accept": "application/json",
-        "Authorization": "Sanitized",
-        "Content-Type": "application/json",
-        "User-Agent": [
-          "azsdk-net-Security.KeyVault.Certificates/4.0.1-dev.20200214.1",
-          "(.NET Core 4.6.27817.1-preview1; Microsoft Windows 10.0.18363 )"
-        ],
-        "x-ms-client-request-id": "a53e38744193a71f22ae31d8d29f57e1",
-        "x-ms-return-client-request-id": "true"
-      },
-      "RequestBody": null,
-      "StatusCode": 200,
-      "ResponseHeaders": {
-        "Cache-Control": "no-cache",
-        "Content-Length": "1275",
-        "Content-Type": "application/json; charset=utf-8",
-        "Date": "Sat, 15 Feb 2020 02:42:24 GMT",
-        "Expires": "-1",
-        "Pragma": "no-cache",
-        "Retry-After": "10",
-        "Server": "Microsoft-IIS/10.0",
-        "Strict-Transport-Security": "max-age=31536000;includeSubDomains",
-        "X-AspNet-Version": "4.0.30319",
-        "X-Content-Type-Options": "nosniff",
-        "x-ms-keyvault-network-info": "addr=131.107.147.65;act_addr_fam=InterNetwork;",
-        "x-ms-keyvault-region": "westus",
-        "x-ms-keyvault-service-version": "1.1.0.893",
-        "x-ms-request-id": "5ae61fd9-bcbc-424a-aaf4-331307ab8a4c",
-        "X-Powered-By": "ASP.NET"
-      },
-      "ResponseBody": {
-        "id": "https://heathskv.vault.azure.net/certificates/1803119947/pending",
-        "issuer": {
-          "name": "Self"
-        },
-        "csr": "MIICojCCAYoCAQAwEjEQMA4GA1UEAxMHZGVmYXVsdDCCASIwDQYJKoZIhvcNAQEBBQADggEPADCCAQoCggEBALVelas62bl48UylL1TQ6HpmynwOtQrRVxqH1dHXRuw/5riTfTdZGd1C7\u002Bgz9RKME7Vi2A4Zdx3l5V/FG6o0pnlBbb/jRAEEUtn\u002B\u002BMVb889HJcO6NcU2v47ZZOdD6b8oIOA/3bFaFAV17U2vV6dO6Kobv2nfDDvFvPbLPvtjxUK5vblvNCuBpUHR7rVhsUnGr6SP/KiEs6t5CTn5hUf2ZuSFbbt9iDNsNnPf\u002Bw6CtSB1ItyQNxvk3an2D/x8iF\u002B1igZxFKqGjJmEFo9JQlAhd9VszaABFINwgQ3k/LvPsDY\u002BIEak3ExtoRDFKa68Nbod0W99YSt0P3QGZrpRDrXjYy0CAwEAAaBLMEkGCSqGSIb3DQEJDjE8MDowDgYDVR0PAQH/BAQDAgG\u002BMB0GA1UdJQQWMBQGCCsGAQUFBwMBBggrBgEFBQcDAjAJBgNVHRMEAjAAMA0GCSqGSIb3DQEBCwUAA4IBAQBKIEu4bp8uDLHV8qiuQXy59Z3zXYh6f9EKeX8H3Nkvb6Tiw9brT\u002BtNTGb8BDLj9mX1fe\u002BceViZvut9DcZio6HvVvqhAHZ5v\u002BcP2D9woRpwzi1YK0BWKbUFDrJ3nk5GAm8IQaLm9807juM7R9EvmFKY3pjTLDOV9OjLvdWe0rH9GjTAv7A20BZ5FuvqV/vlvOmmPNm\u002BqkQ4FpqrTpiCiVg05Lo75XZ5x1kJ4ZiNei8b0GjqZB7iolzQN9TiG/k3vbSWoyVIVkgW7nqCH7Pm/FQXrWY9jA3CN84TxvJwf6DfRA4gNFehNceb1VY6vu0wlZR8XD6atL7e7PHRd2jbVCSK",
-        "cancellation_requested": true,
-        "status": "inProgress",
-        "status_details": "Pending certificate created. Certificate request is in progress. This may take some time based on the issuer provider. Please check again later.",
-        "request_id": "8a79b69fa856427fad31ce8b9248ac02"
-      }
-    },
-    {
-      "RequestUri": "https://heathskv.vault.azure.net/certificates/1803119947/pending?api-version=7.1-preview",
-      "RequestMethod": "GET",
-      "RequestHeaders": {
-        "Accept": "application/json",
-        "Authorization": "Sanitized",
-        "Content-Type": "application/json",
-        "User-Agent": [
-          "azsdk-net-Security.KeyVault.Certificates/4.0.1-dev.20200214.1",
-          "(.NET Core 4.6.27817.1-preview1; Microsoft Windows 10.0.18363 )"
-        ],
-        "x-ms-client-request-id": "73c78983c8369a7d66df0d787cef9152",
-        "x-ms-return-client-request-id": "true"
-      },
-      "RequestBody": null,
-      "StatusCode": 200,
-      "ResponseHeaders": {
-        "Cache-Control": "no-cache",
-        "Content-Length": "1275",
-        "Content-Type": "application/json; charset=utf-8",
-        "Date": "Sat, 15 Feb 2020 02:42:25 GMT",
-        "Expires": "-1",
-        "Pragma": "no-cache",
-        "Retry-After": "10",
-        "Server": "Microsoft-IIS/10.0",
-        "Strict-Transport-Security": "max-age=31536000;includeSubDomains",
-        "X-AspNet-Version": "4.0.30319",
-        "X-Content-Type-Options": "nosniff",
-        "x-ms-keyvault-network-info": "addr=131.107.147.65;act_addr_fam=InterNetwork;",
-        "x-ms-keyvault-region": "westus",
-        "x-ms-keyvault-service-version": "1.1.0.893",
-        "x-ms-request-id": "baf4ba34-30ac-47f2-8af1-3784bf53ba2c",
-        "X-Powered-By": "ASP.NET"
-      },
-      "ResponseBody": {
-        "id": "https://heathskv.vault.azure.net/certificates/1803119947/pending",
-        "issuer": {
-          "name": "Self"
-        },
-        "csr": "MIICojCCAYoCAQAwEjEQMA4GA1UEAxMHZGVmYXVsdDCCASIwDQYJKoZIhvcNAQEBBQADggEPADCCAQoCggEBALVelas62bl48UylL1TQ6HpmynwOtQrRVxqH1dHXRuw/5riTfTdZGd1C7\u002Bgz9RKME7Vi2A4Zdx3l5V/FG6o0pnlBbb/jRAEEUtn\u002B\u002BMVb889HJcO6NcU2v47ZZOdD6b8oIOA/3bFaFAV17U2vV6dO6Kobv2nfDDvFvPbLPvtjxUK5vblvNCuBpUHR7rVhsUnGr6SP/KiEs6t5CTn5hUf2ZuSFbbt9iDNsNnPf\u002Bw6CtSB1ItyQNxvk3an2D/x8iF\u002B1igZxFKqGjJmEFo9JQlAhd9VszaABFINwgQ3k/LvPsDY\u002BIEak3ExtoRDFKa68Nbod0W99YSt0P3QGZrpRDrXjYy0CAwEAAaBLMEkGCSqGSIb3DQEJDjE8MDowDgYDVR0PAQH/BAQDAgG\u002BMB0GA1UdJQQWMBQGCCsGAQUFBwMBBggrBgEFBQcDAjAJBgNVHRMEAjAAMA0GCSqGSIb3DQEBCwUAA4IBAQBKIEu4bp8uDLHV8qiuQXy59Z3zXYh6f9EKeX8H3Nkvb6Tiw9brT\u002BtNTGb8BDLj9mX1fe\u002BceViZvut9DcZio6HvVvqhAHZ5v\u002BcP2D9woRpwzi1YK0BWKbUFDrJ3nk5GAm8IQaLm9807juM7R9EvmFKY3pjTLDOV9OjLvdWe0rH9GjTAv7A20BZ5FuvqV/vlvOmmPNm\u002BqkQ4FpqrTpiCiVg05Lo75XZ5x1kJ4ZiNei8b0GjqZB7iolzQN9TiG/k3vbSWoyVIVkgW7nqCH7Pm/FQXrWY9jA3CN84TxvJwf6DfRA4gNFehNceb1VY6vu0wlZR8XD6atL7e7PHRd2jbVCSK",
-        "cancellation_requested": true,
-        "status": "inProgress",
-        "status_details": "Pending certificate created. Certificate request is in progress. This may take some time based on the issuer provider. Please check again later.",
-        "request_id": "8a79b69fa856427fad31ce8b9248ac02"
-      }
-    },
-    {
-      "RequestUri": "https://heathskv.vault.azure.net/certificates/1803119947/pending?api-version=7.1-preview",
-      "RequestMethod": "GET",
-      "RequestHeaders": {
-        "Accept": "application/json",
-        "Authorization": "Sanitized",
-        "Content-Type": "application/json",
-        "User-Agent": [
-          "azsdk-net-Security.KeyVault.Certificates/4.0.1-dev.20200214.1",
-          "(.NET Core 4.6.27817.1-preview1; Microsoft Windows 10.0.18363 )"
-        ],
-        "x-ms-client-request-id": "d2b01bf044e3f11a52245f5230459dab",
-        "x-ms-return-client-request-id": "true"
-      },
-      "RequestBody": null,
-      "StatusCode": 200,
-      "ResponseHeaders": {
-        "Cache-Control": "no-cache",
-        "Content-Length": "1275",
-        "Content-Type": "application/json; charset=utf-8",
-        "Date": "Sat, 15 Feb 2020 02:42:26 GMT",
-        "Expires": "-1",
-        "Pragma": "no-cache",
-        "Retry-After": "10",
-        "Server": "Microsoft-IIS/10.0",
-        "Strict-Transport-Security": "max-age=31536000;includeSubDomains",
-        "X-AspNet-Version": "4.0.30319",
-        "X-Content-Type-Options": "nosniff",
-        "x-ms-keyvault-network-info": "addr=131.107.147.65;act_addr_fam=InterNetwork;",
-        "x-ms-keyvault-region": "westus",
-        "x-ms-keyvault-service-version": "1.1.0.893",
-        "x-ms-request-id": "515d90fc-896a-40f6-b46f-b0aa88f59b53",
-        "X-Powered-By": "ASP.NET"
-      },
-      "ResponseBody": {
-        "id": "https://heathskv.vault.azure.net/certificates/1803119947/pending",
-        "issuer": {
-          "name": "Self"
-        },
-        "csr": "MIICojCCAYoCAQAwEjEQMA4GA1UEAxMHZGVmYXVsdDCCASIwDQYJKoZIhvcNAQEBBQADggEPADCCAQoCggEBALVelas62bl48UylL1TQ6HpmynwOtQrRVxqH1dHXRuw/5riTfTdZGd1C7\u002Bgz9RKME7Vi2A4Zdx3l5V/FG6o0pnlBbb/jRAEEUtn\u002B\u002BMVb889HJcO6NcU2v47ZZOdD6b8oIOA/3bFaFAV17U2vV6dO6Kobv2nfDDvFvPbLPvtjxUK5vblvNCuBpUHR7rVhsUnGr6SP/KiEs6t5CTn5hUf2ZuSFbbt9iDNsNnPf\u002Bw6CtSB1ItyQNxvk3an2D/x8iF\u002B1igZxFKqGjJmEFo9JQlAhd9VszaABFINwgQ3k/LvPsDY\u002BIEak3ExtoRDFKa68Nbod0W99YSt0P3QGZrpRDrXjYy0CAwEAAaBLMEkGCSqGSIb3DQEJDjE8MDowDgYDVR0PAQH/BAQDAgG\u002BMB0GA1UdJQQWMBQGCCsGAQUFBwMBBggrBgEFBQcDAjAJBgNVHRMEAjAAMA0GCSqGSIb3DQEBCwUAA4IBAQBKIEu4bp8uDLHV8qiuQXy59Z3zXYh6f9EKeX8H3Nkvb6Tiw9brT\u002BtNTGb8BDLj9mX1fe\u002BceViZvut9DcZio6HvVvqhAHZ5v\u002BcP2D9woRpwzi1YK0BWKbUFDrJ3nk5GAm8IQaLm9807juM7R9EvmFKY3pjTLDOV9OjLvdWe0rH9GjTAv7A20BZ5FuvqV/vlvOmmPNm\u002BqkQ4FpqrTpiCiVg05Lo75XZ5x1kJ4ZiNei8b0GjqZB7iolzQN9TiG/k3vbSWoyVIVkgW7nqCH7Pm/FQXrWY9jA3CN84TxvJwf6DfRA4gNFehNceb1VY6vu0wlZR8XD6atL7e7PHRd2jbVCSK",
-        "cancellation_requested": true,
-        "status": "inProgress",
-        "status_details": "Pending certificate created. Certificate request is in progress. This may take some time based on the issuer provider. Please check again later.",
-        "request_id": "8a79b69fa856427fad31ce8b9248ac02"
-      }
-    },
-    {
-      "RequestUri": "https://heathskv.vault.azure.net/certificates/1803119947/pending?api-version=7.1-preview",
-      "RequestMethod": "GET",
-      "RequestHeaders": {
-        "Accept": "application/json",
-        "Authorization": "Sanitized",
-        "Content-Type": "application/json",
-        "User-Agent": [
-          "azsdk-net-Security.KeyVault.Certificates/4.0.1-dev.20200214.1",
-          "(.NET Core 4.6.27817.1-preview1; Microsoft Windows 10.0.18363 )"
-        ],
-        "x-ms-client-request-id": "1283acdea031ab18baa43fb334a62a32",
-        "x-ms-return-client-request-id": "true"
-      },
-      "RequestBody": null,
-      "StatusCode": 200,
-      "ResponseHeaders": {
-        "Cache-Control": "no-cache",
-        "Content-Length": "1275",
-        "Content-Type": "application/json; charset=utf-8",
-        "Date": "Sat, 15 Feb 2020 02:42:27 GMT",
-        "Expires": "-1",
-        "Pragma": "no-cache",
-        "Retry-After": "10",
-        "Server": "Microsoft-IIS/10.0",
-        "Strict-Transport-Security": "max-age=31536000;includeSubDomains",
-        "X-AspNet-Version": "4.0.30319",
-        "X-Content-Type-Options": "nosniff",
-        "x-ms-keyvault-network-info": "addr=131.107.147.65;act_addr_fam=InterNetwork;",
-        "x-ms-keyvault-region": "westus",
-        "x-ms-keyvault-service-version": "1.1.0.893",
-        "x-ms-request-id": "bddd8ed3-3f37-46c9-8d53-24dd579f93b5",
-        "X-Powered-By": "ASP.NET"
-      },
-      "ResponseBody": {
-        "id": "https://heathskv.vault.azure.net/certificates/1803119947/pending",
-        "issuer": {
-          "name": "Self"
-        },
-        "csr": "MIICojCCAYoCAQAwEjEQMA4GA1UEAxMHZGVmYXVsdDCCASIwDQYJKoZIhvcNAQEBBQADggEPADCCAQoCggEBALVelas62bl48UylL1TQ6HpmynwOtQrRVxqH1dHXRuw/5riTfTdZGd1C7\u002Bgz9RKME7Vi2A4Zdx3l5V/FG6o0pnlBbb/jRAEEUtn\u002B\u002BMVb889HJcO6NcU2v47ZZOdD6b8oIOA/3bFaFAV17U2vV6dO6Kobv2nfDDvFvPbLPvtjxUK5vblvNCuBpUHR7rVhsUnGr6SP/KiEs6t5CTn5hUf2ZuSFbbt9iDNsNnPf\u002Bw6CtSB1ItyQNxvk3an2D/x8iF\u002B1igZxFKqGjJmEFo9JQlAhd9VszaABFINwgQ3k/LvPsDY\u002BIEak3ExtoRDFKa68Nbod0W99YSt0P3QGZrpRDrXjYy0CAwEAAaBLMEkGCSqGSIb3DQEJDjE8MDowDgYDVR0PAQH/BAQDAgG\u002BMB0GA1UdJQQWMBQGCCsGAQUFBwMBBggrBgEFBQcDAjAJBgNVHRMEAjAAMA0GCSqGSIb3DQEBCwUAA4IBAQBKIEu4bp8uDLHV8qiuQXy59Z3zXYh6f9EKeX8H3Nkvb6Tiw9brT\u002BtNTGb8BDLj9mX1fe\u002BceViZvut9DcZio6HvVvqhAHZ5v\u002BcP2D9woRpwzi1YK0BWKbUFDrJ3nk5GAm8IQaLm9807juM7R9EvmFKY3pjTLDOV9OjLvdWe0rH9GjTAv7A20BZ5FuvqV/vlvOmmPNm\u002BqkQ4FpqrTpiCiVg05Lo75XZ5x1kJ4ZiNei8b0GjqZB7iolzQN9TiG/k3vbSWoyVIVkgW7nqCH7Pm/FQXrWY9jA3CN84TxvJwf6DfRA4gNFehNceb1VY6vu0wlZR8XD6atL7e7PHRd2jbVCSK",
-        "cancellation_requested": true,
-        "status": "inProgress",
-        "status_details": "Pending certificate created. Certificate request is in progress. This may take some time based on the issuer provider. Please check again later.",
-        "request_id": "8a79b69fa856427fad31ce8b9248ac02"
-      }
-    },
-    {
-      "RequestUri": "https://heathskv.vault.azure.net/certificates/1803119947/pending?api-version=7.1-preview",
-      "RequestMethod": "GET",
-      "RequestHeaders": {
-        "Accept": "application/json",
-        "Authorization": "Sanitized",
-        "Content-Type": "application/json",
-        "User-Agent": [
-          "azsdk-net-Security.KeyVault.Certificates/4.0.1-dev.20200214.1",
-          "(.NET Core 4.6.27817.1-preview1; Microsoft Windows 10.0.18363 )"
-        ],
-        "x-ms-client-request-id": "b7e7df1c85ef3efd6fd62111692b6921",
-        "x-ms-return-client-request-id": "true"
-      },
-      "RequestBody": null,
-      "StatusCode": 200,
-      "ResponseHeaders": {
-        "Cache-Control": "no-cache",
-        "Content-Length": "1275",
-        "Content-Type": "application/json; charset=utf-8",
-        "Date": "Sat, 15 Feb 2020 02:42:28 GMT",
-        "Expires": "-1",
-        "Pragma": "no-cache",
-        "Retry-After": "10",
-        "Server": "Microsoft-IIS/10.0",
-        "Strict-Transport-Security": "max-age=31536000;includeSubDomains",
-        "X-AspNet-Version": "4.0.30319",
-        "X-Content-Type-Options": "nosniff",
-        "x-ms-keyvault-network-info": "addr=131.107.147.65;act_addr_fam=InterNetwork;",
-        "x-ms-keyvault-region": "westus",
-        "x-ms-keyvault-service-version": "1.1.0.893",
-        "x-ms-request-id": "9082c355-4b26-4849-ae2d-4d153a7235d9",
-        "X-Powered-By": "ASP.NET"
-      },
-      "ResponseBody": {
-        "id": "https://heathskv.vault.azure.net/certificates/1803119947/pending",
-        "issuer": {
-          "name": "Self"
-        },
-        "csr": "MIICojCCAYoCAQAwEjEQMA4GA1UEAxMHZGVmYXVsdDCCASIwDQYJKoZIhvcNAQEBBQADggEPADCCAQoCggEBALVelas62bl48UylL1TQ6HpmynwOtQrRVxqH1dHXRuw/5riTfTdZGd1C7\u002Bgz9RKME7Vi2A4Zdx3l5V/FG6o0pnlBbb/jRAEEUtn\u002B\u002BMVb889HJcO6NcU2v47ZZOdD6b8oIOA/3bFaFAV17U2vV6dO6Kobv2nfDDvFvPbLPvtjxUK5vblvNCuBpUHR7rVhsUnGr6SP/KiEs6t5CTn5hUf2ZuSFbbt9iDNsNnPf\u002Bw6CtSB1ItyQNxvk3an2D/x8iF\u002B1igZxFKqGjJmEFo9JQlAhd9VszaABFINwgQ3k/LvPsDY\u002BIEak3ExtoRDFKa68Nbod0W99YSt0P3QGZrpRDrXjYy0CAwEAAaBLMEkGCSqGSIb3DQEJDjE8MDowDgYDVR0PAQH/BAQDAgG\u002BMB0GA1UdJQQWMBQGCCsGAQUFBwMBBggrBgEFBQcDAjAJBgNVHRMEAjAAMA0GCSqGSIb3DQEBCwUAA4IBAQBKIEu4bp8uDLHV8qiuQXy59Z3zXYh6f9EKeX8H3Nkvb6Tiw9brT\u002BtNTGb8BDLj9mX1fe\u002BceViZvut9DcZio6HvVvqhAHZ5v\u002BcP2D9woRpwzi1YK0BWKbUFDrJ3nk5GAm8IQaLm9807juM7R9EvmFKY3pjTLDOV9OjLvdWe0rH9GjTAv7A20BZ5FuvqV/vlvOmmPNm\u002BqkQ4FpqrTpiCiVg05Lo75XZ5x1kJ4ZiNei8b0GjqZB7iolzQN9TiG/k3vbSWoyVIVkgW7nqCH7Pm/FQXrWY9jA3CN84TxvJwf6DfRA4gNFehNceb1VY6vu0wlZR8XD6atL7e7PHRd2jbVCSK",
-        "cancellation_requested": true,
-        "status": "inProgress",
-        "status_details": "Pending certificate created. Certificate request is in progress. This may take some time based on the issuer provider. Please check again later.",
-        "request_id": "8a79b69fa856427fad31ce8b9248ac02"
-      }
-    },
-    {
-      "RequestUri": "https://heathskv.vault.azure.net/certificates/1803119947/pending?api-version=7.1-preview",
-      "RequestMethod": "GET",
-      "RequestHeaders": {
-        "Accept": "application/json",
-        "Authorization": "Sanitized",
-        "Content-Type": "application/json",
-        "User-Agent": [
-          "azsdk-net-Security.KeyVault.Certificates/4.0.1-dev.20200214.1",
-          "(.NET Core 4.6.27817.1-preview1; Microsoft Windows 10.0.18363 )"
-        ],
-        "x-ms-client-request-id": "d09a62417f6c50200304173f0566bcab",
-        "x-ms-return-client-request-id": "true"
-      },
-      "RequestBody": null,
-      "StatusCode": 200,
-      "ResponseHeaders": {
-        "Cache-Control": "no-cache",
-        "Content-Length": "1275",
-        "Content-Type": "application/json; charset=utf-8",
-        "Date": "Sat, 15 Feb 2020 02:42:29 GMT",
-        "Expires": "-1",
-        "Pragma": "no-cache",
-        "Retry-After": "10",
-        "Server": "Microsoft-IIS/10.0",
-        "Strict-Transport-Security": "max-age=31536000;includeSubDomains",
-        "X-AspNet-Version": "4.0.30319",
-        "X-Content-Type-Options": "nosniff",
-        "x-ms-keyvault-network-info": "addr=131.107.147.65;act_addr_fam=InterNetwork;",
-        "x-ms-keyvault-region": "westus",
-        "x-ms-keyvault-service-version": "1.1.0.893",
-        "x-ms-request-id": "a94fd2c6-cf85-4111-9da9-d2b303e7c2d0",
-        "X-Powered-By": "ASP.NET"
-      },
-      "ResponseBody": {
-        "id": "https://heathskv.vault.azure.net/certificates/1803119947/pending",
-        "issuer": {
-          "name": "Self"
-        },
-        "csr": "MIICojCCAYoCAQAwEjEQMA4GA1UEAxMHZGVmYXVsdDCCASIwDQYJKoZIhvcNAQEBBQADggEPADCCAQoCggEBALVelas62bl48UylL1TQ6HpmynwOtQrRVxqH1dHXRuw/5riTfTdZGd1C7\u002Bgz9RKME7Vi2A4Zdx3l5V/FG6o0pnlBbb/jRAEEUtn\u002B\u002BMVb889HJcO6NcU2v47ZZOdD6b8oIOA/3bFaFAV17U2vV6dO6Kobv2nfDDvFvPbLPvtjxUK5vblvNCuBpUHR7rVhsUnGr6SP/KiEs6t5CTn5hUf2ZuSFbbt9iDNsNnPf\u002Bw6CtSB1ItyQNxvk3an2D/x8iF\u002B1igZxFKqGjJmEFo9JQlAhd9VszaABFINwgQ3k/LvPsDY\u002BIEak3ExtoRDFKa68Nbod0W99YSt0P3QGZrpRDrXjYy0CAwEAAaBLMEkGCSqGSIb3DQEJDjE8MDowDgYDVR0PAQH/BAQDAgG\u002BMB0GA1UdJQQWMBQGCCsGAQUFBwMBBggrBgEFBQcDAjAJBgNVHRMEAjAAMA0GCSqGSIb3DQEBCwUAA4IBAQBKIEu4bp8uDLHV8qiuQXy59Z3zXYh6f9EKeX8H3Nkvb6Tiw9brT\u002BtNTGb8BDLj9mX1fe\u002BceViZvut9DcZio6HvVvqhAHZ5v\u002BcP2D9woRpwzi1YK0BWKbUFDrJ3nk5GAm8IQaLm9807juM7R9EvmFKY3pjTLDOV9OjLvdWe0rH9GjTAv7A20BZ5FuvqV/vlvOmmPNm\u002BqkQ4FpqrTpiCiVg05Lo75XZ5x1kJ4ZiNei8b0GjqZB7iolzQN9TiG/k3vbSWoyVIVkgW7nqCH7Pm/FQXrWY9jA3CN84TxvJwf6DfRA4gNFehNceb1VY6vu0wlZR8XD6atL7e7PHRd2jbVCSK",
-        "cancellation_requested": true,
-        "status": "inProgress",
-        "status_details": "Pending certificate created. Certificate request is in progress. This may take some time based on the issuer provider. Please check again later.",
-        "request_id": "8a79b69fa856427fad31ce8b9248ac02"
-      }
-    },
-    {
-      "RequestUri": "https://heathskv.vault.azure.net/certificates/1803119947/pending?api-version=7.1-preview",
-      "RequestMethod": "GET",
-      "RequestHeaders": {
-        "Accept": "application/json",
-        "Authorization": "Sanitized",
-        "Content-Type": "application/json",
-        "User-Agent": [
-          "azsdk-net-Security.KeyVault.Certificates/4.0.1-dev.20200214.1",
-          "(.NET Core 4.6.27817.1-preview1; Microsoft Windows 10.0.18363 )"
-        ],
-        "x-ms-client-request-id": "51362cfae65d59bcae44a25b7f06428f",
-        "x-ms-return-client-request-id": "true"
-      },
-      "RequestBody": null,
-      "StatusCode": 200,
-      "ResponseHeaders": {
-        "Cache-Control": "no-cache",
-        "Content-Length": "1275",
-        "Content-Type": "application/json; charset=utf-8",
-        "Date": "Sat, 15 Feb 2020 02:42:30 GMT",
-        "Expires": "-1",
-        "Pragma": "no-cache",
-        "Retry-After": "10",
-        "Server": "Microsoft-IIS/10.0",
-        "Strict-Transport-Security": "max-age=31536000;includeSubDomains",
-        "X-AspNet-Version": "4.0.30319",
-        "X-Content-Type-Options": "nosniff",
-        "x-ms-keyvault-network-info": "addr=131.107.147.65;act_addr_fam=InterNetwork;",
-        "x-ms-keyvault-region": "westus",
-        "x-ms-keyvault-service-version": "1.1.0.893",
-        "x-ms-request-id": "9f7d76f9-16ce-4222-9548-5d1ee009244f",
-        "X-Powered-By": "ASP.NET"
-      },
-      "ResponseBody": {
-        "id": "https://heathskv.vault.azure.net/certificates/1803119947/pending",
-        "issuer": {
-          "name": "Self"
-        },
-        "csr": "MIICojCCAYoCAQAwEjEQMA4GA1UEAxMHZGVmYXVsdDCCASIwDQYJKoZIhvcNAQEBBQADggEPADCCAQoCggEBALVelas62bl48UylL1TQ6HpmynwOtQrRVxqH1dHXRuw/5riTfTdZGd1C7\u002Bgz9RKME7Vi2A4Zdx3l5V/FG6o0pnlBbb/jRAEEUtn\u002B\u002BMVb889HJcO6NcU2v47ZZOdD6b8oIOA/3bFaFAV17U2vV6dO6Kobv2nfDDvFvPbLPvtjxUK5vblvNCuBpUHR7rVhsUnGr6SP/KiEs6t5CTn5hUf2ZuSFbbt9iDNsNnPf\u002Bw6CtSB1ItyQNxvk3an2D/x8iF\u002B1igZxFKqGjJmEFo9JQlAhd9VszaABFINwgQ3k/LvPsDY\u002BIEak3ExtoRDFKa68Nbod0W99YSt0P3QGZrpRDrXjYy0CAwEAAaBLMEkGCSqGSIb3DQEJDjE8MDowDgYDVR0PAQH/BAQDAgG\u002BMB0GA1UdJQQWMBQGCCsGAQUFBwMBBggrBgEFBQcDAjAJBgNVHRMEAjAAMA0GCSqGSIb3DQEBCwUAA4IBAQBKIEu4bp8uDLHV8qiuQXy59Z3zXYh6f9EKeX8H3Nkvb6Tiw9brT\u002BtNTGb8BDLj9mX1fe\u002BceViZvut9DcZio6HvVvqhAHZ5v\u002BcP2D9woRpwzi1YK0BWKbUFDrJ3nk5GAm8IQaLm9807juM7R9EvmFKY3pjTLDOV9OjLvdWe0rH9GjTAv7A20BZ5FuvqV/vlvOmmPNm\u002BqkQ4FpqrTpiCiVg05Lo75XZ5x1kJ4ZiNei8b0GjqZB7iolzQN9TiG/k3vbSWoyVIVkgW7nqCH7Pm/FQXrWY9jA3CN84TxvJwf6DfRA4gNFehNceb1VY6vu0wlZR8XD6atL7e7PHRd2jbVCSK",
-        "cancellation_requested": true,
-        "status": "inProgress",
-        "status_details": "Pending certificate created. Certificate request is in progress. This may take some time based on the issuer provider. Please check again later.",
-        "request_id": "8a79b69fa856427fad31ce8b9248ac02"
-      }
-    },
-    {
-      "RequestUri": "https://heathskv.vault.azure.net/certificates/1803119947/pending?api-version=7.1-preview",
-      "RequestMethod": "GET",
-      "RequestHeaders": {
-        "Accept": "application/json",
-        "Authorization": "Sanitized",
-        "Content-Type": "application/json",
-        "User-Agent": [
-          "azsdk-net-Security.KeyVault.Certificates/4.0.1-dev.20200214.1",
-          "(.NET Core 4.6.27817.1-preview1; Microsoft Windows 10.0.18363 )"
-        ],
-        "x-ms-client-request-id": "d2721d3a590c9cc6be97b4ea6dbe3909",
-        "x-ms-return-client-request-id": "true"
-      },
-      "RequestBody": null,
-      "StatusCode": 200,
-      "ResponseHeaders": {
-        "Cache-Control": "no-cache",
-        "Content-Length": "1275",
-        "Content-Type": "application/json; charset=utf-8",
-        "Date": "Sat, 15 Feb 2020 02:42:31 GMT",
-        "Expires": "-1",
-        "Pragma": "no-cache",
-        "Retry-After": "10",
-        "Server": "Microsoft-IIS/10.0",
-        "Strict-Transport-Security": "max-age=31536000;includeSubDomains",
-        "X-AspNet-Version": "4.0.30319",
-        "X-Content-Type-Options": "nosniff",
-        "x-ms-keyvault-network-info": "addr=131.107.147.65;act_addr_fam=InterNetwork;",
-        "x-ms-keyvault-region": "westus",
-        "x-ms-keyvault-service-version": "1.1.0.893",
-        "x-ms-request-id": "49b986eb-bfe9-468c-bef6-17822eabd003",
-        "X-Powered-By": "ASP.NET"
-      },
-      "ResponseBody": {
-        "id": "https://heathskv.vault.azure.net/certificates/1803119947/pending",
-        "issuer": {
-          "name": "Self"
-        },
-        "csr": "MIICojCCAYoCAQAwEjEQMA4GA1UEAxMHZGVmYXVsdDCCASIwDQYJKoZIhvcNAQEBBQADggEPADCCAQoCggEBALVelas62bl48UylL1TQ6HpmynwOtQrRVxqH1dHXRuw/5riTfTdZGd1C7\u002Bgz9RKME7Vi2A4Zdx3l5V/FG6o0pnlBbb/jRAEEUtn\u002B\u002BMVb889HJcO6NcU2v47ZZOdD6b8oIOA/3bFaFAV17U2vV6dO6Kobv2nfDDvFvPbLPvtjxUK5vblvNCuBpUHR7rVhsUnGr6SP/KiEs6t5CTn5hUf2ZuSFbbt9iDNsNnPf\u002Bw6CtSB1ItyQNxvk3an2D/x8iF\u002B1igZxFKqGjJmEFo9JQlAhd9VszaABFINwgQ3k/LvPsDY\u002BIEak3ExtoRDFKa68Nbod0W99YSt0P3QGZrpRDrXjYy0CAwEAAaBLMEkGCSqGSIb3DQEJDjE8MDowDgYDVR0PAQH/BAQDAgG\u002BMB0GA1UdJQQWMBQGCCsGAQUFBwMBBggrBgEFBQcDAjAJBgNVHRMEAjAAMA0GCSqGSIb3DQEBCwUAA4IBAQBKIEu4bp8uDLHV8qiuQXy59Z3zXYh6f9EKeX8H3Nkvb6Tiw9brT\u002BtNTGb8BDLj9mX1fe\u002BceViZvut9DcZio6HvVvqhAHZ5v\u002BcP2D9woRpwzi1YK0BWKbUFDrJ3nk5GAm8IQaLm9807juM7R9EvmFKY3pjTLDOV9OjLvdWe0rH9GjTAv7A20BZ5FuvqV/vlvOmmPNm\u002BqkQ4FpqrTpiCiVg05Lo75XZ5x1kJ4ZiNei8b0GjqZB7iolzQN9TiG/k3vbSWoyVIVkgW7nqCH7Pm/FQXrWY9jA3CN84TxvJwf6DfRA4gNFehNceb1VY6vu0wlZR8XD6atL7e7PHRd2jbVCSK",
-        "cancellation_requested": true,
-        "status": "inProgress",
-        "status_details": "Pending certificate created. Certificate request is in progress. This may take some time based on the issuer provider. Please check again later.",
-        "request_id": "8a79b69fa856427fad31ce8b9248ac02"
-      }
-    },
-    {
-      "RequestUri": "https://heathskv.vault.azure.net/certificates/1803119947/pending?api-version=7.1-preview",
-      "RequestMethod": "GET",
-      "RequestHeaders": {
-        "Accept": "application/json",
-        "Authorization": "Sanitized",
-        "Content-Type": "application/json",
-        "User-Agent": [
-          "azsdk-net-Security.KeyVault.Certificates/4.0.1-dev.20200214.1",
-          "(.NET Core 4.6.27817.1-preview1; Microsoft Windows 10.0.18363 )"
-        ],
-        "x-ms-client-request-id": "3c17751917f55bc3a6402228dcc5d1fc",
-        "x-ms-return-client-request-id": "true"
-      },
-      "RequestBody": null,
-      "StatusCode": 200,
-      "ResponseHeaders": {
-        "Cache-Control": "no-cache",
-        "Content-Length": "1275",
-        "Content-Type": "application/json; charset=utf-8",
-        "Date": "Sat, 15 Feb 2020 02:42:32 GMT",
-        "Expires": "-1",
-        "Pragma": "no-cache",
-        "Retry-After": "10",
-        "Server": "Microsoft-IIS/10.0",
-        "Strict-Transport-Security": "max-age=31536000;includeSubDomains",
-        "X-AspNet-Version": "4.0.30319",
-        "X-Content-Type-Options": "nosniff",
-        "x-ms-keyvault-network-info": "addr=131.107.147.65;act_addr_fam=InterNetwork;",
-        "x-ms-keyvault-region": "westus",
-        "x-ms-keyvault-service-version": "1.1.0.893",
-        "x-ms-request-id": "c1848fd7-2186-448d-8b33-616e69b3326c",
-        "X-Powered-By": "ASP.NET"
-      },
-      "ResponseBody": {
-        "id": "https://heathskv.vault.azure.net/certificates/1803119947/pending",
-        "issuer": {
-          "name": "Self"
-        },
-        "csr": "MIICojCCAYoCAQAwEjEQMA4GA1UEAxMHZGVmYXVsdDCCASIwDQYJKoZIhvcNAQEBBQADggEPADCCAQoCggEBALVelas62bl48UylL1TQ6HpmynwOtQrRVxqH1dHXRuw/5riTfTdZGd1C7\u002Bgz9RKME7Vi2A4Zdx3l5V/FG6o0pnlBbb/jRAEEUtn\u002B\u002BMVb889HJcO6NcU2v47ZZOdD6b8oIOA/3bFaFAV17U2vV6dO6Kobv2nfDDvFvPbLPvtjxUK5vblvNCuBpUHR7rVhsUnGr6SP/KiEs6t5CTn5hUf2ZuSFbbt9iDNsNnPf\u002Bw6CtSB1ItyQNxvk3an2D/x8iF\u002B1igZxFKqGjJmEFo9JQlAhd9VszaABFINwgQ3k/LvPsDY\u002BIEak3ExtoRDFKa68Nbod0W99YSt0P3QGZrpRDrXjYy0CAwEAAaBLMEkGCSqGSIb3DQEJDjE8MDowDgYDVR0PAQH/BAQDAgG\u002BMB0GA1UdJQQWMBQGCCsGAQUFBwMBBggrBgEFBQcDAjAJBgNVHRMEAjAAMA0GCSqGSIb3DQEBCwUAA4IBAQBKIEu4bp8uDLHV8qiuQXy59Z3zXYh6f9EKeX8H3Nkvb6Tiw9brT\u002BtNTGb8BDLj9mX1fe\u002BceViZvut9DcZio6HvVvqhAHZ5v\u002BcP2D9woRpwzi1YK0BWKbUFDrJ3nk5GAm8IQaLm9807juM7R9EvmFKY3pjTLDOV9OjLvdWe0rH9GjTAv7A20BZ5FuvqV/vlvOmmPNm\u002BqkQ4FpqrTpiCiVg05Lo75XZ5x1kJ4ZiNei8b0GjqZB7iolzQN9TiG/k3vbSWoyVIVkgW7nqCH7Pm/FQXrWY9jA3CN84TxvJwf6DfRA4gNFehNceb1VY6vu0wlZR8XD6atL7e7PHRd2jbVCSK",
-        "cancellation_requested": true,
-        "status": "inProgress",
-        "status_details": "Pending certificate created. Certificate request is in progress. This may take some time based on the issuer provider. Please check again later.",
-        "request_id": "8a79b69fa856427fad31ce8b9248ac02"
-      }
-    },
-    {
-      "RequestUri": "https://heathskv.vault.azure.net/certificates/1803119947/pending?api-version=7.1-preview",
-      "RequestMethod": "GET",
-      "RequestHeaders": {
-        "Accept": "application/json",
-        "Authorization": "Sanitized",
-        "Content-Type": "application/json",
-        "User-Agent": [
-          "azsdk-net-Security.KeyVault.Certificates/4.0.1-dev.20200214.1",
-          "(.NET Core 4.6.27817.1-preview1; Microsoft Windows 10.0.18363 )"
-        ],
-        "x-ms-client-request-id": "e70488c1eaf3a09f669993c631d1ecf0",
-        "x-ms-return-client-request-id": "true"
-      },
-      "RequestBody": null,
-      "StatusCode": 200,
-      "ResponseHeaders": {
-        "Cache-Control": "no-cache",
-        "Content-Length": "1275",
-        "Content-Type": "application/json; charset=utf-8",
-        "Date": "Sat, 15 Feb 2020 02:42:33 GMT",
-        "Expires": "-1",
-        "Pragma": "no-cache",
-        "Retry-After": "10",
-        "Server": "Microsoft-IIS/10.0",
-        "Strict-Transport-Security": "max-age=31536000;includeSubDomains",
-        "X-AspNet-Version": "4.0.30319",
-        "X-Content-Type-Options": "nosniff",
-        "x-ms-keyvault-network-info": "addr=131.107.147.65;act_addr_fam=InterNetwork;",
-        "x-ms-keyvault-region": "westus",
-        "x-ms-keyvault-service-version": "1.1.0.893",
-        "x-ms-request-id": "293b6d1d-b230-4dcc-92cc-c1abff49bbe2",
-        "X-Powered-By": "ASP.NET"
-      },
-      "ResponseBody": {
-        "id": "https://heathskv.vault.azure.net/certificates/1803119947/pending",
-        "issuer": {
-          "name": "Self"
-        },
-        "csr": "MIICojCCAYoCAQAwEjEQMA4GA1UEAxMHZGVmYXVsdDCCASIwDQYJKoZIhvcNAQEBBQADggEPADCCAQoCggEBALVelas62bl48UylL1TQ6HpmynwOtQrRVxqH1dHXRuw/5riTfTdZGd1C7\u002Bgz9RKME7Vi2A4Zdx3l5V/FG6o0pnlBbb/jRAEEUtn\u002B\u002BMVb889HJcO6NcU2v47ZZOdD6b8oIOA/3bFaFAV17U2vV6dO6Kobv2nfDDvFvPbLPvtjxUK5vblvNCuBpUHR7rVhsUnGr6SP/KiEs6t5CTn5hUf2ZuSFbbt9iDNsNnPf\u002Bw6CtSB1ItyQNxvk3an2D/x8iF\u002B1igZxFKqGjJmEFo9JQlAhd9VszaABFINwgQ3k/LvPsDY\u002BIEak3ExtoRDFKa68Nbod0W99YSt0P3QGZrpRDrXjYy0CAwEAAaBLMEkGCSqGSIb3DQEJDjE8MDowDgYDVR0PAQH/BAQDAgG\u002BMB0GA1UdJQQWMBQGCCsGAQUFBwMBBggrBgEFBQcDAjAJBgNVHRMEAjAAMA0GCSqGSIb3DQEBCwUAA4IBAQBKIEu4bp8uDLHV8qiuQXy59Z3zXYh6f9EKeX8H3Nkvb6Tiw9brT\u002BtNTGb8BDLj9mX1fe\u002BceViZvut9DcZio6HvVvqhAHZ5v\u002BcP2D9woRpwzi1YK0BWKbUFDrJ3nk5GAm8IQaLm9807juM7R9EvmFKY3pjTLDOV9OjLvdWe0rH9GjTAv7A20BZ5FuvqV/vlvOmmPNm\u002BqkQ4FpqrTpiCiVg05Lo75XZ5x1kJ4ZiNei8b0GjqZB7iolzQN9TiG/k3vbSWoyVIVkgW7nqCH7Pm/FQXrWY9jA3CN84TxvJwf6DfRA4gNFehNceb1VY6vu0wlZR8XD6atL7e7PHRd2jbVCSK",
-        "cancellation_requested": true,
-        "status": "inProgress",
-        "status_details": "Pending certificate created. Certificate request is in progress. This may take some time based on the issuer provider. Please check again later.",
-        "request_id": "8a79b69fa856427fad31ce8b9248ac02"
-      }
-    },
-    {
-      "RequestUri": "https://heathskv.vault.azure.net/certificates/1803119947/pending?api-version=7.1-preview",
-      "RequestMethod": "GET",
-      "RequestHeaders": {
-        "Accept": "application/json",
-        "Authorization": "Sanitized",
-        "Content-Type": "application/json",
-        "User-Agent": [
-          "azsdk-net-Security.KeyVault.Certificates/4.0.1-dev.20200214.1",
-          "(.NET Core 4.6.27817.1-preview1; Microsoft Windows 10.0.18363 )"
-        ],
-        "x-ms-client-request-id": "0941990a06ef239a5a172ccc379ec0f9",
-        "x-ms-return-client-request-id": "true"
-      },
-      "RequestBody": null,
-      "StatusCode": 200,
-      "ResponseHeaders": {
-        "Cache-Control": "no-cache",
-        "Content-Length": "1275",
-        "Content-Type": "application/json; charset=utf-8",
-        "Date": "Sat, 15 Feb 2020 02:42:35 GMT",
-        "Expires": "-1",
-        "Pragma": "no-cache",
-        "Retry-After": "10",
-        "Server": "Microsoft-IIS/10.0",
-        "Strict-Transport-Security": "max-age=31536000;includeSubDomains",
-        "X-AspNet-Version": "4.0.30319",
-        "X-Content-Type-Options": "nosniff",
-        "x-ms-keyvault-network-info": "addr=131.107.147.65;act_addr_fam=InterNetwork;",
-        "x-ms-keyvault-region": "westus",
-        "x-ms-keyvault-service-version": "1.1.0.893",
-        "x-ms-request-id": "6204f053-2b85-4b0d-b549-7b618cd2e460",
-        "X-Powered-By": "ASP.NET"
-      },
-      "ResponseBody": {
-        "id": "https://heathskv.vault.azure.net/certificates/1803119947/pending",
-        "issuer": {
-          "name": "Self"
-        },
-        "csr": "MIICojCCAYoCAQAwEjEQMA4GA1UEAxMHZGVmYXVsdDCCASIwDQYJKoZIhvcNAQEBBQADggEPADCCAQoCggEBALVelas62bl48UylL1TQ6HpmynwOtQrRVxqH1dHXRuw/5riTfTdZGd1C7\u002Bgz9RKME7Vi2A4Zdx3l5V/FG6o0pnlBbb/jRAEEUtn\u002B\u002BMVb889HJcO6NcU2v47ZZOdD6b8oIOA/3bFaFAV17U2vV6dO6Kobv2nfDDvFvPbLPvtjxUK5vblvNCuBpUHR7rVhsUnGr6SP/KiEs6t5CTn5hUf2ZuSFbbt9iDNsNnPf\u002Bw6CtSB1ItyQNxvk3an2D/x8iF\u002B1igZxFKqGjJmEFo9JQlAhd9VszaABFINwgQ3k/LvPsDY\u002BIEak3ExtoRDFKa68Nbod0W99YSt0P3QGZrpRDrXjYy0CAwEAAaBLMEkGCSqGSIb3DQEJDjE8MDowDgYDVR0PAQH/BAQDAgG\u002BMB0GA1UdJQQWMBQGCCsGAQUFBwMBBggrBgEFBQcDAjAJBgNVHRMEAjAAMA0GCSqGSIb3DQEBCwUAA4IBAQBKIEu4bp8uDLHV8qiuQXy59Z3zXYh6f9EKeX8H3Nkvb6Tiw9brT\u002BtNTGb8BDLj9mX1fe\u002BceViZvut9DcZio6HvVvqhAHZ5v\u002BcP2D9woRpwzi1YK0BWKbUFDrJ3nk5GAm8IQaLm9807juM7R9EvmFKY3pjTLDOV9OjLvdWe0rH9GjTAv7A20BZ5FuvqV/vlvOmmPNm\u002BqkQ4FpqrTpiCiVg05Lo75XZ5x1kJ4ZiNei8b0GjqZB7iolzQN9TiG/k3vbSWoyVIVkgW7nqCH7Pm/FQXrWY9jA3CN84TxvJwf6DfRA4gNFehNceb1VY6vu0wlZR8XD6atL7e7PHRd2jbVCSK",
-        "cancellation_requested": true,
-        "status": "inProgress",
-        "status_details": "Pending certificate created. Certificate request is in progress. This may take some time based on the issuer provider. Please check again later.",
-        "request_id": "8a79b69fa856427fad31ce8b9248ac02"
-      }
-    },
-    {
-      "RequestUri": "https://heathskv.vault.azure.net/certificates/1803119947/pending?api-version=7.1-preview",
-      "RequestMethod": "GET",
-      "RequestHeaders": {
-        "Accept": "application/json",
-        "Authorization": "Sanitized",
-        "Content-Type": "application/json",
-        "User-Agent": [
-          "azsdk-net-Security.KeyVault.Certificates/4.0.1-dev.20200214.1",
-          "(.NET Core 4.6.27817.1-preview1; Microsoft Windows 10.0.18363 )"
-        ],
-        "x-ms-client-request-id": "e529b8c652ba2f15d676d65c84fc29d4",
-        "x-ms-return-client-request-id": "true"
-      },
-      "RequestBody": null,
-      "StatusCode": 200,
-      "ResponseHeaders": {
-        "Cache-Control": "no-cache",
-        "Content-Length": "1275",
-        "Content-Type": "application/json; charset=utf-8",
-        "Date": "Sat, 15 Feb 2020 02:42:36 GMT",
-        "Expires": "-1",
-        "Pragma": "no-cache",
-        "Retry-After": "10",
-        "Server": "Microsoft-IIS/10.0",
-        "Strict-Transport-Security": "max-age=31536000;includeSubDomains",
-        "X-AspNet-Version": "4.0.30319",
-        "X-Content-Type-Options": "nosniff",
-        "x-ms-keyvault-network-info": "addr=131.107.147.65;act_addr_fam=InterNetwork;",
-        "x-ms-keyvault-region": "westus",
-        "x-ms-keyvault-service-version": "1.1.0.893",
-        "x-ms-request-id": "7e9f608b-3e71-40a9-a172-9dad7fea94c3",
-        "X-Powered-By": "ASP.NET"
-      },
-      "ResponseBody": {
-        "id": "https://heathskv.vault.azure.net/certificates/1803119947/pending",
-        "issuer": {
-          "name": "Self"
-        },
-        "csr": "MIICojCCAYoCAQAwEjEQMA4GA1UEAxMHZGVmYXVsdDCCASIwDQYJKoZIhvcNAQEBBQADggEPADCCAQoCggEBALVelas62bl48UylL1TQ6HpmynwOtQrRVxqH1dHXRuw/5riTfTdZGd1C7\u002Bgz9RKME7Vi2A4Zdx3l5V/FG6o0pnlBbb/jRAEEUtn\u002B\u002BMVb889HJcO6NcU2v47ZZOdD6b8oIOA/3bFaFAV17U2vV6dO6Kobv2nfDDvFvPbLPvtjxUK5vblvNCuBpUHR7rVhsUnGr6SP/KiEs6t5CTn5hUf2ZuSFbbt9iDNsNnPf\u002Bw6CtSB1ItyQNxvk3an2D/x8iF\u002B1igZxFKqGjJmEFo9JQlAhd9VszaABFINwgQ3k/LvPsDY\u002BIEak3ExtoRDFKa68Nbod0W99YSt0P3QGZrpRDrXjYy0CAwEAAaBLMEkGCSqGSIb3DQEJDjE8MDowDgYDVR0PAQH/BAQDAgG\u002BMB0GA1UdJQQWMBQGCCsGAQUFBwMBBggrBgEFBQcDAjAJBgNVHRMEAjAAMA0GCSqGSIb3DQEBCwUAA4IBAQBKIEu4bp8uDLHV8qiuQXy59Z3zXYh6f9EKeX8H3Nkvb6Tiw9brT\u002BtNTGb8BDLj9mX1fe\u002BceViZvut9DcZio6HvVvqhAHZ5v\u002BcP2D9woRpwzi1YK0BWKbUFDrJ3nk5GAm8IQaLm9807juM7R9EvmFKY3pjTLDOV9OjLvdWe0rH9GjTAv7A20BZ5FuvqV/vlvOmmPNm\u002BqkQ4FpqrTpiCiVg05Lo75XZ5x1kJ4ZiNei8b0GjqZB7iolzQN9TiG/k3vbSWoyVIVkgW7nqCH7Pm/FQXrWY9jA3CN84TxvJwf6DfRA4gNFehNceb1VY6vu0wlZR8XD6atL7e7PHRd2jbVCSK",
-        "cancellation_requested": true,
-        "status": "inProgress",
-        "status_details": "Pending certificate created. Certificate request is in progress. This may take some time based on the issuer provider. Please check again later.",
-        "request_id": "8a79b69fa856427fad31ce8b9248ac02"
-      }
-    },
-    {
-      "RequestUri": "https://heathskv.vault.azure.net/certificates/1803119947/pending?api-version=7.1-preview",
-      "RequestMethod": "GET",
-      "RequestHeaders": {
-        "Accept": "application/json",
-        "Authorization": "Sanitized",
-        "Content-Type": "application/json",
-        "User-Agent": [
-          "azsdk-net-Security.KeyVault.Certificates/4.0.1-dev.20200214.1",
-          "(.NET Core 4.6.27817.1-preview1; Microsoft Windows 10.0.18363 )"
-        ],
-        "x-ms-client-request-id": "431d3253c784bb0ceee18cdcbed368c7",
-        "x-ms-return-client-request-id": "true"
-      },
-      "RequestBody": null,
-      "StatusCode": 200,
-      "ResponseHeaders": {
-        "Cache-Control": "no-cache",
-=======
->>>>>>> 2d11c666
         "Content-Length": "1110",
         "Content-Type": "application/json; charset=utf-8",
         "Date": "Wed, 29 Jul 2020 23:01:05 GMT",

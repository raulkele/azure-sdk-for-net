--- conflicted
+++ resolved
@@ -1,24 +1,15 @@
 {
   "Entries": [
     {
-<<<<<<< HEAD
-      "RequestUri": "https://heathskv.vault.azure.net/certificates/100312197/create?api-version=7.1-preview",
-=======
       "RequestUri": "https://heathskv.vault.azure.net/certificates/100312197/create?api-version=7.1",
->>>>>>> 2d11c666
       "RequestMethod": "POST",
       "RequestHeaders": {
         "Accept": "application/json",
         "Content-Type": "application/json",
         "traceparent": "00-b553289dccecd148b42ed86c0da291ac-4be6fdb87fe89644-00",
         "User-Agent": [
-<<<<<<< HEAD
-          "azsdk-net-Security.KeyVault.Certificates/4.0.1-dev.20200214.1",
-          "(.NET Core 4.6.27817.1-preview1; Microsoft Windows 10.0.18363 )"
-=======
-          "azsdk-net-Security.KeyVault.Certificates/4.1.0-dev.20200729.1",
-          "(.NET Core 4.6.29017.01; Microsoft Windows 10.0.19041 )"
->>>>>>> 2d11c666
+          "azsdk-net-Security.KeyVault.Certificates/4.1.0-dev.20200729.1",
+          "(.NET Core 4.6.29017.01; Microsoft Windows 10.0.19041 )"
         ],
         "x-ms-client-request-id": "bb3a12d8dd984524f1087a35c7d39bcf",
         "x-ms-return-client-request-id": "true"
@@ -50,11 +41,7 @@
       }
     },
     {
-<<<<<<< HEAD
-      "RequestUri": "https://heathskv.vault.azure.net/certificates/100312197/create?api-version=7.1-preview",
-=======
       "RequestUri": "https://heathskv.vault.azure.net/certificates/100312197/create?api-version=7.1",
->>>>>>> 2d11c666
       "RequestMethod": "POST",
       "RequestHeaders": {
         "Accept": "application/json",
@@ -63,13 +50,8 @@
         "Content-Type": "application/json",
         "traceparent": "00-b553289dccecd148b42ed86c0da291ac-4be6fdb87fe89644-00",
         "User-Agent": [
-<<<<<<< HEAD
-          "azsdk-net-Security.KeyVault.Certificates/4.0.1-dev.20200214.1",
-          "(.NET Core 4.6.27817.1-preview1; Microsoft Windows 10.0.18363 )"
-=======
-          "azsdk-net-Security.KeyVault.Certificates/4.1.0-dev.20200729.1",
-          "(.NET Core 4.6.29017.01; Microsoft Windows 10.0.19041 )"
->>>>>>> 2d11c666
+          "azsdk-net-Security.KeyVault.Certificates/4.1.0-dev.20200729.1",
+          "(.NET Core 4.6.29017.01; Microsoft Windows 10.0.19041 )"
         ],
         "x-ms-client-request-id": "bb3a12d8dd984524f1087a35c7d39bcf",
         "x-ms-return-client-request-id": "true"
@@ -108,11 +90,7 @@
         "Content-Type": "application/json; charset=utf-8",
         "Date": "Wed, 29 Jul 2020 23:03:57 GMT",
         "Expires": "-1",
-<<<<<<< HEAD
-        "Location": "https://heathskv.vault.azure.net/certificates/100312197/pending?api-version=7.1-preview\u0026request_id=a2b8cfdcd5c54fe5983b7517d67b47ee",
-=======
         "Location": "https://heathskv.vault.azure.net/certificates/100312197/pending?api-version=7.1\u0026request_id=4354c4a563b14ca7ba517dcdd01bed65",
->>>>>>> 2d11c666
         "Pragma": "no-cache",
         "Retry-After": "10",
         "Strict-Transport-Security": "max-age=31536000;includeSubDomains",
@@ -137,11 +115,7 @@
       }
     },
     {
-<<<<<<< HEAD
-      "RequestUri": "https://heathskv.vault.azure.net/certificates/100312197/pending?api-version=7.1-preview",
-=======
       "RequestUri": "https://heathskv.vault.azure.net/certificates/100312197/pending?api-version=7.1",
->>>>>>> 2d11c666
       "RequestMethod": "DELETE",
       "RequestHeaders": {
         "Accept": "application/json",
@@ -149,13 +123,8 @@
         "Content-Type": "application/json",
         "traceparent": "00-3a540da9b8e33e41b80819ff0770d837-0452f4f09b667942-00",
         "User-Agent": [
-<<<<<<< HEAD
-          "azsdk-net-Security.KeyVault.Certificates/4.0.1-dev.20200214.1",
-          "(.NET Core 4.6.27817.1-preview1; Microsoft Windows 10.0.18363 )"
-=======
-          "azsdk-net-Security.KeyVault.Certificates/4.1.0-dev.20200729.1",
-          "(.NET Core 4.6.29017.01; Microsoft Windows 10.0.19041 )"
->>>>>>> 2d11c666
+          "azsdk-net-Security.KeyVault.Certificates/4.1.0-dev.20200729.1",
+          "(.NET Core 4.6.29017.01; Microsoft Windows 10.0.19041 )"
         ],
         "x-ms-client-request-id": "adaffcd0decab04b4b6e4a02c4f8f6f0",
         "x-ms-return-client-request-id": "true"
@@ -191,24 +160,15 @@
       }
     },
     {
-<<<<<<< HEAD
-      "RequestUri": "https://heathskv.vault.azure.net/certificates/100312197/pending?api-version=7.1-preview",
-=======
       "RequestUri": "https://heathskv.vault.azure.net/certificates/100312197/pending?api-version=7.1",
->>>>>>> 2d11c666
       "RequestMethod": "GET",
       "RequestHeaders": {
         "Accept": "application/json",
         "Authorization": "Sanitized",
         "Content-Type": "application/json",
         "User-Agent": [
-<<<<<<< HEAD
-          "azsdk-net-Security.KeyVault.Certificates/4.0.1-dev.20200214.1",
-          "(.NET Core 4.6.27817.1-preview1; Microsoft Windows 10.0.18363 )"
-=======
-          "azsdk-net-Security.KeyVault.Certificates/4.1.0-dev.20200729.1",
-          "(.NET Core 4.6.29017.01; Microsoft Windows 10.0.19041 )"
->>>>>>> 2d11c666
+          "azsdk-net-Security.KeyVault.Certificates/4.1.0-dev.20200729.1",
+          "(.NET Core 4.6.29017.01; Microsoft Windows 10.0.19041 )"
         ],
         "x-ms-client-request-id": "95f4b3190af7a3113a1de54fe564fd2c",
         "x-ms-return-client-request-id": "true"

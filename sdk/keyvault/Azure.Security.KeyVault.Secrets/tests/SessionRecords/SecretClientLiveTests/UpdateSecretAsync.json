{
  "Entries": [
    {
<<<<<<< HEAD
      "RequestUri": "https:\u002f\u002fdotnettestvault.vault.azure.net\u002fsecrets\u002f1014852356?api-version=7.1-preview",
=======
      "RequestUri": "https://heathskv.vault.azure.net/secrets/1014852356?api-version=7.1",
>>>>>>> 2d11c666
      "RequestMethod": "PUT",
      "RequestHeaders": {
        "Accept": "application/json",
        "Content-Type": "application/json",
        "traceparent": "00-e67c4ed0a9aa79408f1e085212e071e8-4890a62e2313fa49-00",
        "User-Agent": [
<<<<<<< HEAD
          "azsdk-net-Security.KeyVault.Secrets\u002f4.0.0-dev.20190806.1\u002b549ac09c0c12d70f945de85b89974088680893d4",
          "(.NET Core 4.6.27817.1-preview1; Microsoft Windows 10.0.18362 )"
=======
          "azsdk-net-Security.KeyVault.Secrets/4.1.0-dev.20200729.1",
          "(.NET Core 4.6.29017.01; Microsoft Windows 10.0.19041 )"
>>>>>>> 2d11c666
        ],
        "x-ms-client-request-id": "3fa5a8a378274d3fdf1d38fea75b793d",
        "x-ms-return-client-request-id": "true"
      },
      "RequestBody": null,
      "StatusCode": 401,
      "ResponseHeaders": {
        "Cache-Control": "no-cache",
        "Content-Length": "87",
        "Content-Type": "application/json; charset=utf-8",
        "Date": "Wed, 29 Jul 2020 22:31:01 GMT",
        "Expires": "-1",
        "Pragma": "no-cache",
        "Strict-Transport-Security": "max-age=31536000;includeSubDomains",
        "WWW-Authenticate": "Bearer authorization=\u0022https://login.windows.net/72f988bf-86f1-41af-91ab-2d7cd011db47\u0022, resource=\u0022https://vault.azure.net\u0022",
        "X-AspNet-Version": "4.0.30319",
        "X-Content-Type-Options": "nosniff",
        "x-ms-keyvault-network-info": "conn_type=Ipv4;addr=67.171.12.239;act_addr_fam=InterNetwork;",
        "x-ms-keyvault-region": "westus2",
        "x-ms-keyvault-service-version": "1.1.10.0",
        "x-ms-request-id": "f3ee0b8f-e65a-4d52-8258-591a97119b72",
        "X-Powered-By": "ASP.NET"
      },
      "ResponseBody": {
        "error": {
          "code": "Unauthorized",
          "message": "Request is missing a Bearer or PoP token."
        }
      }
    },
    {
<<<<<<< HEAD
      "RequestUri": "https:\u002f\u002fdotnettestvault.vault.azure.net\u002fsecrets\u002f1014852356?api-version=7.1-preview",
=======
      "RequestUri": "https://heathskv.vault.azure.net/secrets/1014852356?api-version=7.1",
>>>>>>> 2d11c666
      "RequestMethod": "PUT",
      "RequestHeaders": {
        "Accept": "application/json",
        "Authorization": "Sanitized",
        "Content-Length": "27",
        "Content-Type": "application/json",
        "traceparent": "00-e67c4ed0a9aa79408f1e085212e071e8-4890a62e2313fa49-00",
        "User-Agent": [
<<<<<<< HEAD
          "azsdk-net-Security.KeyVault.Secrets\u002f4.0.0-dev.20190806.1\u002b549ac09c0c12d70f945de85b89974088680893d4",
          "(.NET Core 4.6.27817.1-preview1; Microsoft Windows 10.0.18362 )"
=======
          "azsdk-net-Security.KeyVault.Secrets/4.1.0-dev.20200729.1",
          "(.NET Core 4.6.29017.01; Microsoft Windows 10.0.19041 )"
>>>>>>> 2d11c666
        ],
        "x-ms-client-request-id": "3fa5a8a378274d3fdf1d38fea75b793d",
        "x-ms-return-client-request-id": "true"
      },
      "RequestBody": {
        "value": "CrudBasicValue1"
      },
      "StatusCode": 200,
      "ResponseHeaders": {
        "Cache-Control": "no-cache",
        "Content-Length": "252",
        "Content-Type": "application/json; charset=utf-8",
        "Date": "Wed, 29 Jul 2020 22:31:01 GMT",
        "Expires": "-1",
        "Pragma": "no-cache",
        "Strict-Transport-Security": "max-age=31536000;includeSubDomains",
        "X-AspNet-Version": "4.0.30319",
        "X-Content-Type-Options": "nosniff",
        "x-ms-keyvault-network-info": "conn_type=Ipv4;addr=67.171.12.239;act_addr_fam=InterNetwork;",
        "x-ms-keyvault-region": "westus2",
        "x-ms-keyvault-service-version": "1.1.10.0",
        "x-ms-request-id": "121dfa08-6a80-4b61-b155-25971361a9bd",
        "X-Powered-By": "ASP.NET"
      },
      "ResponseBody": {
        "value": "CrudBasicValue1",
        "id": "https://heathskv.vault.azure.net/secrets/1014852356/461fd96325fe48cb8b176491d88982cb",
        "attributes": {
          "enabled": true,
          "created": 1596061861,
          "updated": 1596061861,
          "recoveryLevel": "Recoverable\u002BPurgeable",
          "recoverableDays": 90
        }
      }
    },
    {
<<<<<<< HEAD
      "RequestUri": "https:\u002f\u002fdotnettestvault.vault.azure.net\u002fsecrets\u002f1014852356\u002f3a32dff94a6f48f29a08ee42bab99de3?api-version=7.1-preview",
=======
      "RequestUri": "https://heathskv.vault.azure.net/secrets/1014852356/461fd96325fe48cb8b176491d88982cb?api-version=7.1",
>>>>>>> 2d11c666
      "RequestMethod": "PATCH",
      "RequestHeaders": {
        "Accept": "application/json",
        "Authorization": "Sanitized",
        "Content-Length": "48",
        "Content-Type": "application/json",
        "traceparent": "00-10851d568cf3fb49b83c97281cd6b928-7889577bfa8bfc44-00",
        "User-Agent": [
<<<<<<< HEAD
          "azsdk-net-Security.KeyVault.Secrets\u002f4.0.0-dev.20190806.1\u002b549ac09c0c12d70f945de85b89974088680893d4",
          "(.NET Core 4.6.27817.1-preview1; Microsoft Windows 10.0.18362 )"
=======
          "azsdk-net-Security.KeyVault.Secrets/4.1.0-dev.20200729.1",
          "(.NET Core 4.6.29017.01; Microsoft Windows 10.0.19041 )"
>>>>>>> 2d11c666
        ],
        "x-ms-client-request-id": "e8b98ab1f89cdcb5a1d50daadf2b1bbd",
        "x-ms-return-client-request-id": "true"
      },
      "RequestBody": {
        "attributes": {
          "enabled": true,
          "exp": 1596061861
        }
      },
      "StatusCode": 200,
      "ResponseHeaders": {
        "Cache-Control": "no-cache",
        "Content-Length": "243",
        "Content-Type": "application/json; charset=utf-8",
        "Date": "Wed, 29 Jul 2020 22:31:01 GMT",
        "Expires": "-1",
        "Pragma": "no-cache",
        "Strict-Transport-Security": "max-age=31536000;includeSubDomains",
        "X-AspNet-Version": "4.0.30319",
        "X-Content-Type-Options": "nosniff",
        "x-ms-keyvault-network-info": "conn_type=Ipv4;addr=67.171.12.239;act_addr_fam=InterNetwork;",
        "x-ms-keyvault-region": "westus2",
        "x-ms-keyvault-service-version": "1.1.10.0",
        "x-ms-request-id": "1843e877-5aa1-420a-9bb2-75dd3da6d56d",
        "X-Powered-By": "ASP.NET"
      },
      "ResponseBody": {
        "id": "https://heathskv.vault.azure.net/secrets/1014852356/461fd96325fe48cb8b176491d88982cb",
        "attributes": {
          "enabled": true,
          "exp": 1596061861,
          "created": 1596061861,
          "updated": 1596061862,
          "recoveryLevel": "Recoverable\u002BPurgeable",
          "recoverableDays": 90
        }
      }
<<<<<<< HEAD
    },
    {
      "RequestUri": "https:\u002f\u002fdotnettestvault.vault.azure.net\u002fsecrets\u002f1014852356?api-version=7.1-preview",
      "RequestMethod": "DELETE",
      "RequestHeaders": {
        "Accept": "application\u002fjson",
        "Authorization": "Sanitized",
        "Content-Type": "application\u002fjson",
        "Request-Id": "|42984c4-4c61899ebaa789f5.",
        "User-Agent": [
          "azsdk-net-Security.KeyVault.Secrets\u002f4.0.0-dev.20190806.1\u002b549ac09c0c12d70f945de85b89974088680893d4",
          "(.NET Core 4.6.27817.1-preview1; Microsoft Windows 10.0.18362 )"
        ],
        "x-ms-client-request-id": "33df7ae6738a2a22c683ca42f386bc66",
        "x-ms-return-client-request-id": "true"
      },
      "RequestBody": null,
      "StatusCode": 200,
      "ResponseHeaders": {
        "Cache-Control": "no-cache",
        "Content-Length": "367",
        "Content-Type": "application\u002fjson; charset=utf-8",
        "Date": "Tue, 06 Aug 2019 18:04:00 GMT",
        "Expires": "-1",
        "Pragma": "no-cache",
        "Server": "Microsoft-IIS\u002f10.0",
        "Strict-Transport-Security": "max-age=31536000;includeSubDomains",
        "X-AspNet-Version": "4.0.30319",
        "X-Content-Type-Options": "nosniff",
        "x-ms-keyvault-network-info": "addr=131.107.160.97;act_addr_fam=InterNetwork;",
        "x-ms-keyvault-region": "westus",
        "x-ms-keyvault-service-version": "1.1.0.875",
        "x-ms-request-id": "6d14ba74-c32b-415f-836d-66cfc2a58519",
        "X-Powered-By": "ASP.NET"
      },
      "ResponseBody": {
        "recoveryId": "https:\u002f\u002fdotnettestvault.vault.azure.net\u002fdeletedsecrets\u002f1014852356",
        "deletedDate": 1565114640,
        "scheduledPurgeDate": 1572890640,
        "id": "https:\u002f\u002fdotnettestvault.vault.azure.net\u002fsecrets\u002f1014852356\u002f3a32dff94a6f48f29a08ee42bab99de3",
        "attributes": {
          "enabled": true,
          "exp": 1565114640,
          "created": 1565114640,
          "updated": 1565114640,
          "recoveryLevel": "Recoverable\u002bPurgeable"
        }
      }
    },
    {
      "RequestUri": "https:\u002f\u002fdotnettestvault.vault.azure.net\u002fdeletedsecrets\u002f1014852356?api-version=7.1-preview",
      "RequestMethod": "DELETE",
      "RequestHeaders": {
        "Accept": "application\u002fjson",
        "Authorization": "Sanitized",
        "Content-Type": "application\u002fjson",
        "Request-Id": "|42984c9-4c61899ebaa789f5.",
        "User-Agent": [
          "azsdk-net-Security.KeyVault.Secrets\u002f4.0.0-dev.20190806.1\u002b549ac09c0c12d70f945de85b89974088680893d4",
          "(.NET Core 4.6.27817.1-preview1; Microsoft Windows 10.0.18362 )"
        ],
        "x-ms-client-request-id": "c43983e1d369cd6b21eb1a4705f26997",
        "x-ms-return-client-request-id": "true"
      },
      "RequestBody": null,
      "StatusCode": 204,
      "ResponseHeaders": {
        "Cache-Control": "no-cache",
        "Date": "Tue, 06 Aug 2019 18:04:15 GMT",
        "Expires": "-1",
        "Pragma": "no-cache",
        "Server": "Microsoft-IIS\u002f10.0",
        "Strict-Transport-Security": "max-age=31536000;includeSubDomains",
        "X-AspNet-Version": "4.0.30319",
        "X-Content-Type-Options": "nosniff",
        "x-ms-keyvault-network-info": "addr=131.107.160.97;act_addr_fam=InterNetwork;",
        "x-ms-keyvault-region": "westus",
        "x-ms-keyvault-service-version": "1.1.0.875",
        "x-ms-request-id": "b65517fc-63bd-4f44-8e9b-84f1cc93e220",
        "X-Powered-By": "ASP.NET"
      },
      "ResponseBody": []
=======
>>>>>>> 2d11c666
    }
  ],
  "Variables": {
    "AZURE_KEYVAULT_URL": "https://heathskv.vault.azure.net",
    "RandomSeed": "633319276"
  }
}<|MERGE_RESOLUTION|>--- conflicted
+++ resolved
@@ -1,24 +1,15 @@
 {
   "Entries": [
     {
-<<<<<<< HEAD
-      "RequestUri": "https:\u002f\u002fdotnettestvault.vault.azure.net\u002fsecrets\u002f1014852356?api-version=7.1-preview",
-=======
       "RequestUri": "https://heathskv.vault.azure.net/secrets/1014852356?api-version=7.1",
->>>>>>> 2d11c666
       "RequestMethod": "PUT",
       "RequestHeaders": {
         "Accept": "application/json",
         "Content-Type": "application/json",
         "traceparent": "00-e67c4ed0a9aa79408f1e085212e071e8-4890a62e2313fa49-00",
         "User-Agent": [
-<<<<<<< HEAD
-          "azsdk-net-Security.KeyVault.Secrets\u002f4.0.0-dev.20190806.1\u002b549ac09c0c12d70f945de85b89974088680893d4",
-          "(.NET Core 4.6.27817.1-preview1; Microsoft Windows 10.0.18362 )"
-=======
           "azsdk-net-Security.KeyVault.Secrets/4.1.0-dev.20200729.1",
           "(.NET Core 4.6.29017.01; Microsoft Windows 10.0.19041 )"
->>>>>>> 2d11c666
         ],
         "x-ms-client-request-id": "3fa5a8a378274d3fdf1d38fea75b793d",
         "x-ms-return-client-request-id": "true"
@@ -50,11 +41,7 @@
       }
     },
     {
-<<<<<<< HEAD
-      "RequestUri": "https:\u002f\u002fdotnettestvault.vault.azure.net\u002fsecrets\u002f1014852356?api-version=7.1-preview",
-=======
       "RequestUri": "https://heathskv.vault.azure.net/secrets/1014852356?api-version=7.1",
->>>>>>> 2d11c666
       "RequestMethod": "PUT",
       "RequestHeaders": {
         "Accept": "application/json",
@@ -63,13 +50,8 @@
         "Content-Type": "application/json",
         "traceparent": "00-e67c4ed0a9aa79408f1e085212e071e8-4890a62e2313fa49-00",
         "User-Agent": [
-<<<<<<< HEAD
-          "azsdk-net-Security.KeyVault.Secrets\u002f4.0.0-dev.20190806.1\u002b549ac09c0c12d70f945de85b89974088680893d4",
-          "(.NET Core 4.6.27817.1-preview1; Microsoft Windows 10.0.18362 )"
-=======
           "azsdk-net-Security.KeyVault.Secrets/4.1.0-dev.20200729.1",
           "(.NET Core 4.6.29017.01; Microsoft Windows 10.0.19041 )"
->>>>>>> 2d11c666
         ],
         "x-ms-client-request-id": "3fa5a8a378274d3fdf1d38fea75b793d",
         "x-ms-return-client-request-id": "true"
@@ -107,11 +89,7 @@
       }
     },
     {
-<<<<<<< HEAD
-      "RequestUri": "https:\u002f\u002fdotnettestvault.vault.azure.net\u002fsecrets\u002f1014852356\u002f3a32dff94a6f48f29a08ee42bab99de3?api-version=7.1-preview",
-=======
       "RequestUri": "https://heathskv.vault.azure.net/secrets/1014852356/461fd96325fe48cb8b176491d88982cb?api-version=7.1",
->>>>>>> 2d11c666
       "RequestMethod": "PATCH",
       "RequestHeaders": {
         "Accept": "application/json",
@@ -120,13 +98,8 @@
         "Content-Type": "application/json",
         "traceparent": "00-10851d568cf3fb49b83c97281cd6b928-7889577bfa8bfc44-00",
         "User-Agent": [
-<<<<<<< HEAD
-          "azsdk-net-Security.KeyVault.Secrets\u002f4.0.0-dev.20190806.1\u002b549ac09c0c12d70f945de85b89974088680893d4",
-          "(.NET Core 4.6.27817.1-preview1; Microsoft Windows 10.0.18362 )"
-=======
           "azsdk-net-Security.KeyVault.Secrets/4.1.0-dev.20200729.1",
           "(.NET Core 4.6.29017.01; Microsoft Windows 10.0.19041 )"
->>>>>>> 2d11c666
         ],
         "x-ms-client-request-id": "e8b98ab1f89cdcb5a1d50daadf2b1bbd",
         "x-ms-return-client-request-id": "true"
@@ -165,91 +138,6 @@
           "recoverableDays": 90
         }
       }
-<<<<<<< HEAD
-    },
-    {
-      "RequestUri": "https:\u002f\u002fdotnettestvault.vault.azure.net\u002fsecrets\u002f1014852356?api-version=7.1-preview",
-      "RequestMethod": "DELETE",
-      "RequestHeaders": {
-        "Accept": "application\u002fjson",
-        "Authorization": "Sanitized",
-        "Content-Type": "application\u002fjson",
-        "Request-Id": "|42984c4-4c61899ebaa789f5.",
-        "User-Agent": [
-          "azsdk-net-Security.KeyVault.Secrets\u002f4.0.0-dev.20190806.1\u002b549ac09c0c12d70f945de85b89974088680893d4",
-          "(.NET Core 4.6.27817.1-preview1; Microsoft Windows 10.0.18362 )"
-        ],
-        "x-ms-client-request-id": "33df7ae6738a2a22c683ca42f386bc66",
-        "x-ms-return-client-request-id": "true"
-      },
-      "RequestBody": null,
-      "StatusCode": 200,
-      "ResponseHeaders": {
-        "Cache-Control": "no-cache",
-        "Content-Length": "367",
-        "Content-Type": "application\u002fjson; charset=utf-8",
-        "Date": "Tue, 06 Aug 2019 18:04:00 GMT",
-        "Expires": "-1",
-        "Pragma": "no-cache",
-        "Server": "Microsoft-IIS\u002f10.0",
-        "Strict-Transport-Security": "max-age=31536000;includeSubDomains",
-        "X-AspNet-Version": "4.0.30319",
-        "X-Content-Type-Options": "nosniff",
-        "x-ms-keyvault-network-info": "addr=131.107.160.97;act_addr_fam=InterNetwork;",
-        "x-ms-keyvault-region": "westus",
-        "x-ms-keyvault-service-version": "1.1.0.875",
-        "x-ms-request-id": "6d14ba74-c32b-415f-836d-66cfc2a58519",
-        "X-Powered-By": "ASP.NET"
-      },
-      "ResponseBody": {
-        "recoveryId": "https:\u002f\u002fdotnettestvault.vault.azure.net\u002fdeletedsecrets\u002f1014852356",
-        "deletedDate": 1565114640,
-        "scheduledPurgeDate": 1572890640,
-        "id": "https:\u002f\u002fdotnettestvault.vault.azure.net\u002fsecrets\u002f1014852356\u002f3a32dff94a6f48f29a08ee42bab99de3",
-        "attributes": {
-          "enabled": true,
-          "exp": 1565114640,
-          "created": 1565114640,
-          "updated": 1565114640,
-          "recoveryLevel": "Recoverable\u002bPurgeable"
-        }
-      }
-    },
-    {
-      "RequestUri": "https:\u002f\u002fdotnettestvault.vault.azure.net\u002fdeletedsecrets\u002f1014852356?api-version=7.1-preview",
-      "RequestMethod": "DELETE",
-      "RequestHeaders": {
-        "Accept": "application\u002fjson",
-        "Authorization": "Sanitized",
-        "Content-Type": "application\u002fjson",
-        "Request-Id": "|42984c9-4c61899ebaa789f5.",
-        "User-Agent": [
-          "azsdk-net-Security.KeyVault.Secrets\u002f4.0.0-dev.20190806.1\u002b549ac09c0c12d70f945de85b89974088680893d4",
-          "(.NET Core 4.6.27817.1-preview1; Microsoft Windows 10.0.18362 )"
-        ],
-        "x-ms-client-request-id": "c43983e1d369cd6b21eb1a4705f26997",
-        "x-ms-return-client-request-id": "true"
-      },
-      "RequestBody": null,
-      "StatusCode": 204,
-      "ResponseHeaders": {
-        "Cache-Control": "no-cache",
-        "Date": "Tue, 06 Aug 2019 18:04:15 GMT",
-        "Expires": "-1",
-        "Pragma": "no-cache",
-        "Server": "Microsoft-IIS\u002f10.0",
-        "Strict-Transport-Security": "max-age=31536000;includeSubDomains",
-        "X-AspNet-Version": "4.0.30319",
-        "X-Content-Type-Options": "nosniff",
-        "x-ms-keyvault-network-info": "addr=131.107.160.97;act_addr_fam=InterNetwork;",
-        "x-ms-keyvault-region": "westus",
-        "x-ms-keyvault-service-version": "1.1.0.875",
-        "x-ms-request-id": "b65517fc-63bd-4f44-8e9b-84f1cc93e220",
-        "X-Powered-By": "ASP.NET"
-      },
-      "ResponseBody": []
-=======
->>>>>>> 2d11c666
     }
   ],
   "Variables": {
